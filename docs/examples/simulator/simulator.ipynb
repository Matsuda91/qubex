{
 "cells": [
  {
   "cell_type": "code",
   "execution_count": null,
   "metadata": {},
   "outputs": [],
   "source": [
    "%load_ext autoreload\n",
    "%autoreload 2\n",
    "\n",
    "import numpy as np\n",
    "\n",
    "import qubex.pulse as qp\n",
    "from qubex.simulator import Control, Coupling, QuantumSimulator, QuantumSystem, Transmon"
   ]
  },
  {
   "cell_type": "code",
   "execution_count": null,
   "metadata": {},
   "outputs": [],
   "source": [
    "transmons = [\n",
    "    Transmon(\n",
    "        label=\"Q08\",\n",
    "        dimension=3,\n",
    "        frequency=7.646,\n",
    "        anharmonicity=-0.356,\n",
    "        relaxation_rate=0.00005,\n",
    "        dephasing_rate=0.00005,\n",
    "    ),\n",
    "    Transmon(\n",
    "        label=\"Q09\",\n",
    "        dimension=3,\n",
    "        frequency=8.442,\n",
    "        anharmonicity=-0.448,\n",
    "        relaxation_rate=0.00005,\n",
    "        dephasing_rate=0.00005,\n",
    "    ),\n",
    "    Transmon(\n",
    "        label=\"Q10\",\n",
    "        dimension=3,\n",
    "        frequency=8.316,\n",
    "        anharmonicity=-0.412,\n",
    "        relaxation_rate=0.00005,\n",
    "        dephasing_rate=0.00005,\n",
    "    ),\n",
    "    Transmon(\n",
    "        label=\"Q11\",\n",
    "        dimension=3,\n",
    "        frequency=7.192,\n",
    "        anharmonicity=-0.368,\n",
    "        relaxation_rate=0.00005,\n",
    "        dephasing_rate=0.00005,\n",
    "    ),\n",
    "]\n",
    "\n",
    "couplings = [\n",
    "    Coupling(pair=(\"Q08\", \"Q09\"), strength=0.01),\n",
    "    Coupling(pair=(\"Q10\", \"Q11\"), strength=0.01),\n",
    "    Coupling(pair=(\"Q08\", \"Q10\"), strength=0.01),\n",
    "    Coupling(pair=(\"Q09\", \"Q11\"), strength=0.01),\n",
    "]\n",
    "\n",
    "system = QuantumSystem(\n",
    "    objects=transmons,\n",
    "    couplings=couplings,\n",
    ")"
   ]
  },
  {
   "cell_type": "code",
   "execution_count": null,
   "metadata": {},
   "outputs": [],
   "source": [
    "system.draw()"
   ]
  },
  {
   "cell_type": "code",
   "execution_count": null,
   "metadata": {},
   "outputs": [],
   "source": [
    "system.hamiltonian"
   ]
  },
  {
   "cell_type": "code",
   "execution_count": null,
   "metadata": {},
   "outputs": [],
   "source": [
    "simulator = QuantumSimulator(system)"
   ]
  },
  {
   "cell_type": "code",
   "execution_count": null,
   "metadata": {},
   "outputs": [],
   "source": [
    "initial_state = system.state(\n",
    "    {\n",
    "        \"Q08\": \"0\",  # |0>\n",
    "        \"Q09\": \"-i\",  # |-i>\n",
    "        \"Q10\": \"+\",  # |+>\n",
    "        \"Q11\": \"*\",  # random state in qubit subspace\n",
    "    },\n",
    ")"
   ]
  },
  {
   "cell_type": "code",
   "execution_count": null,
   "metadata": {},
   "outputs": [],
   "source": [
    "duration = 30\n",
    "tau = 10\n",
    "\n",
<<<<<<< HEAD
    "qp.set_sampling_period(Control.SAMPLING_PERIOD)\n",
    "\n",
=======
>>>>>>> fdcd710b
    "pi_x = qp.FlatTop(\n",
    "    duration=duration,\n",
    "    amplitude=np.pi / (duration - tau),\n",
    "    tau=tau,\n",
    ")\n",
    "pi_y = pi_x.shifted(np.pi / 2)\n",
    "\n",
    "pulse = qp.PulseSequence([pi_x, pi_y])\n",
    "pulse.plot()"
   ]
  },
  {
   "cell_type": "code",
   "execution_count": null,
   "metadata": {},
   "outputs": [],
   "source": [
    "target = transmons[0]\n",
    "\n",
    "detuning = 0.001\n",
    "\n",
    "control = Control(\n",
    "    target=target.label,\n",
    "    frequency=target.frequency + detuning,\n",
    "    waveform=pulse.values,\n",
    ")\n",
    "control.plot()"
   ]
  },
  {
   "cell_type": "code",
   "execution_count": null,
   "metadata": {},
   "outputs": [],
   "source": [
    "result = simulator.mesolve(\n",
    "    controls=[control],\n",
    "    initial_state=initial_state,\n",
    ")"
   ]
  },
  {
   "cell_type": "code",
   "execution_count": null,
   "metadata": {},
   "outputs": [],
   "source": [
    "final_state = result.states[-1]\n",
    "final_state"
   ]
  },
  {
   "cell_type": "code",
   "execution_count": null,
   "metadata": {},
   "outputs": [],
   "source": [
    "final_state_target = result.get_substates(\"Q08\")[-1]\n",
    "final_state_target"
   ]
  },
  {
   "cell_type": "code",
   "execution_count": null,
   "metadata": {},
   "outputs": [],
   "source": [
    "result.plot_population_dynamics(\"Q08\")"
   ]
  },
  {
   "cell_type": "code",
   "execution_count": null,
   "metadata": {},
   "outputs": [],
   "source": [
    "result.show_last_population(\"Q08\")"
   ]
  },
  {
   "cell_type": "code",
   "execution_count": null,
   "metadata": {},
   "outputs": [],
   "source": [
    "result.display_bloch_sphere(\"Q08\")\n",
    "result.display_bloch_sphere(\"Q09\")\n",
    "result.display_bloch_sphere(\"Q10\")\n",
    "result.display_bloch_sphere(\"Q11\")"
   ]
  }
 ],
 "metadata": {
  "kernelspec": {
   "display_name": ".venv",
   "language": "python",
   "name": "python3"
  },
  "language_info": {
   "codemirror_mode": {
    "name": "ipython",
    "version": 3
   },
   "file_extension": ".py",
   "mimetype": "text/x-python",
   "name": "python",
   "nbconvert_exporter": "python",
   "pygments_lexer": "ipython3",
   "version": "3.9.18"
  }
 },
 "nbformat": 4,
 "nbformat_minor": 2
}<|MERGE_RESOLUTION|>--- conflicted
+++ resolved
@@ -121,11 +121,6 @@
     "duration = 30\n",
     "tau = 10\n",
     "\n",
-<<<<<<< HEAD
-    "qp.set_sampling_period(Control.SAMPLING_PERIOD)\n",
-    "\n",
-=======
->>>>>>> fdcd710b
     "pi_x = qp.FlatTop(\n",
     "    duration=duration,\n",
     "    amplitude=np.pi / (duration - tau),\n",
