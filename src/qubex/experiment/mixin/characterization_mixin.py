from __future__ import annotations

import logging
from collections import defaultdict
from copy import deepcopy
from typing import Collection, Literal

import numpy as np
import plotly.graph_objects as go
from numpy.typing import ArrayLike, NDArray
from plotly.subplots import make_subplots
from rich.prompt import Confirm
from scipy.signal import find_peaks
from tqdm import tqdm
from typing_extensions import deprecated

from ...analysis import fitting
from ...analysis import visualization as viz
from ...backend import BoxType, MixingUtil, Target
from ...backend.experiment_system import (
    CNCO_CENTER_CTRL,
    CNCO_CETNER_READ,
    CNCO_CETNER_READ_R8,
)
from ...measurement.measurement import DEFAULT_INTERVAL, DEFAULT_SHOTS, SAMPLING_PERIOD
from ...pulse import (
    CPMG,
    Blank,
    FlatTop,
    Gaussian,
    PulseSchedule,
    RampType,
    Rect,
    Waveform,
)
from ...style import COLORS
from ...typing import TargetMap
from ..experiment_constants import (
    CALIBRATION_SHOTS,
    DEFAULT_RABI_FREQUENCY,
    DEFAULT_RABI_TIME_RANGE,
)
from ..experiment_result import (
    AmplRabiData,
    ExperimentResult,
    FreqRabiData,
    RabiData,
    RamseyData,
    T1Data,
    T2Data,
)
from ..experiment_util import ExperimentUtil
from ..protocol import (
    BaseProtocol,
    CalibrationProtocol,
    CharacterizationProtocol,
    MeasurementProtocol,
)
from ..rabi_param import RabiParam
from ..result import Result

logger = logging.getLogger(__name__)


class CharacterizationMixin(
    BaseProtocol,
    MeasurementProtocol,
    CalibrationProtocol,
    CharacterizationProtocol,
):
    def measure_readout_snr(
        self,
        targets: Collection[str] | str | None = None,
        *,
        initial_state: Literal["0", "1", "+", "-", "+i", "-i"] = "0",
        readout_duration: float | None = None,
        readout_amplitudes: dict[str, float] | None = None,
        shots: int = DEFAULT_SHOTS,
        interval: float = DEFAULT_INTERVAL,
        plot: bool = True,
        save_image: bool = False,
    ) -> Result:
        if targets is None:
            targets = self.qubit_labels
        elif isinstance(targets, str):
            targets = [targets]
        else:
            targets = list(targets)

        sequence = {
            target: self.get_pulse_for_state(
                target=target,
                state=initial_state,
            )
            for target in targets
        }

        result = self.measure(
            sequence=sequence,
            mode="single",
            shots=shots,
            interval=interval,
            readout_duration=readout_duration,
            readout_amplitudes=readout_amplitudes,
        )

        if plot:
            result.plot(save_image=save_image)

        signal = {}
        noise = {}
        snr = {}
        for target, data in result.data.items():
            iq = data.kerneled
            signal[target] = np.abs(np.average(iq))
            noise[target] = np.std(iq)
            snr[target] = signal[target] / noise[target]

        return Result(
            data={
                "signal": signal,
                "noise": noise,
                "snr": snr,
            }
        )

    def sweep_readout_amplitude(
        self,
        targets: Collection[str] | str | None = None,
        *,
        amplitude_range: ArrayLike | None = None,
        initial_state: Literal["0", "1", "+", "-", "+i", "-i"] = "0",
        readout_duration: float | None = None,
        shots: int = DEFAULT_SHOTS,
        interval: float = DEFAULT_INTERVAL,
        plot: bool = True,
    ) -> Result:
        if targets is None:
            targets = self.qubit_labels
        elif isinstance(targets, str):
            targets = [targets]
        else:
            targets = list(targets)

        if amplitude_range is None:
            amplitude_range = np.linspace(0.0, 0.25, 51)
        else:
            amplitude_range = np.asarray(amplitude_range)

        signal_buf = defaultdict(list)
        noise_buf = defaultdict(list)
        snr_buf = defaultdict(list)

        for amplitude in tqdm(amplitude_range):
            result = self.measure_readout_snr(
                targets=targets,
                initial_state=initial_state,
                readout_duration=readout_duration,
                readout_amplitudes={target: amplitude for target in targets},
                shots=shots,
                interval=interval,
                plot=False,
            )
            for target in targets:
                signal_buf[target].append(result["signal"][target])
                noise_buf[target].append(result["noise"][target])
                snr_buf[target].append(result["snr"][target])

        signal = {target: np.array(signal_buf[target]) for target in targets}
        noise = {target: np.array(noise_buf[target]) for target in targets}
        snr = {target: np.array(snr_buf[target]) for target in targets}
        figs = {}

        if plot:
            for target in targets:
                fig = make_subplots(rows=3, cols=1, shared_xaxes=True)
                fig.add_trace(
                    go.Scatter(
                        x=amplitude_range,
                        y=signal[target],
                        mode="lines+markers",
                        name="Signal",
                    ),
                    row=1,
                    col=1,
                )
                fig.add_trace(
                    go.Scatter(
                        x=amplitude_range,
                        y=noise[target],
                        mode="lines+markers",
                        name="Noise",
                    ),
                    row=2,
                    col=1,
                )
                fig.add_trace(
                    go.Scatter(
                        x=amplitude_range,
                        y=snr[target],
                        mode="lines+markers",
                        name="SNR",
                    ),
                    row=3,
                    col=1,
                )
                fig.update_layout(
                    title=f"Readout SNR : {target}",
                    xaxis3_title="Readout amplitude (arb. units)",
                    yaxis_title="Signal",
                    yaxis2_title="Noise",
                    yaxis3_title="SNR",
                    showlegend=False,
                    width=600,
                    height=400,
                )
                fig.show()
                viz.save_figure_image(
                    fig,
                    f"readout_snr_{target}",
                    width=600,
                    height=400,
                )
                figs[target] = fig

        return Result(
            data={
                "signal": signal,
                "noise": noise,
                "snr": snr,
                "fig": figs,
            }
        )

    def sweep_readout_duration(
        self,
        targets: Collection[str] | str | None = None,
        *,
        time_range: ArrayLike = np.arange(128, 2048, 128),
        initial_state: Literal["0", "1", "+", "-", "+i", "-i"] = "0",
        readout_amplitudes: dict[str, float] | None = None,
        shots: int = DEFAULT_SHOTS,
        interval: float = DEFAULT_INTERVAL,
        plot: bool = True,
    ) -> Result:
        if targets is None:
            targets = self.qubit_labels
        elif isinstance(targets, str):
            targets = [targets]
        else:
            targets = list(targets)

        time_range = np.asarray(time_range)

        signal_buf = defaultdict(list)
        noise_buf = defaultdict(list)
        snr_buf = defaultdict(list)

        for T in time_range:
            result = self.measure_readout_snr(
                targets=targets,
                initial_state=initial_state,
                readout_duration=T,
                readout_amplitudes=readout_amplitudes,
                shots=shots,
                interval=interval,
                plot=False,
            )
            for target in targets:
                signal_buf[target].append(result["signal"][target])
                noise_buf[target].append(result["noise"][target])
                snr_buf[target].append(result["snr"][target])

        signal = {target: np.array(signal_buf[target]) for target in targets}
        noise = {target: np.array(noise_buf[target]) for target in targets}
        snr = {target: np.array(snr_buf[target]) for target in targets}

        if plot:
            for target in targets:
                fig = make_subplots(rows=3, cols=1, shared_xaxes=True)
                fig.add_trace(
                    go.Scatter(
                        x=time_range,
                        y=signal[target],
                        mode="lines+markers",
                        name="Signal",
                    ),
                    row=1,
                    col=1,
                )
                fig.add_trace(
                    go.Scatter(
                        x=time_range,
                        y=noise[target],
                        mode="lines+markers",
                        name="Noise",
                    ),
                    row=2,
                    col=1,
                )
                fig.add_trace(
                    go.Scatter(
                        x=time_range,
                        y=snr[target],
                        mode="lines+markers",
                        name="SNR",
                    ),
                    row=3,
                    col=1,
                )
                fig.update_layout(
                    title=f"Readout SNR : {target}",
                    xaxis3_title="Readout duration (ns)",
                    yaxis_title="Signal",
                    yaxis2_title="Noise",
                    yaxis3_title="SNR",
                    showlegend=False,
                    width=600,
                    height=400,
                )
                fig.show()
                viz.save_figure_image(
                    fig,
                    f"readout_snr_{target}",
                    width=600,
                    height=400,
                )

        return Result(
            data={
                "signal": signal,
                "noise": noise,
                "snr": snr,
            }
        )

    def chevron_pattern(
        self,
        targets: Collection[str] | str | None = None,
        *,
        detuning_range: ArrayLike = np.linspace(-0.05, 0.05, 51),
        time_range: ArrayLike = DEFAULT_RABI_TIME_RANGE,
        frequencies: dict[str, float] | None = None,
        amplitudes: dict[str, float] | None = None,
        rabi_params: dict[str, RabiParam] | None = None,
        shots: int = DEFAULT_SHOTS,
        interval: float = DEFAULT_INTERVAL,
        plot: bool = True,
        save_image: bool = True,
    ) -> Result:
        if targets is None:
            targets = self.qubit_labels
        elif isinstance(targets, str):
            targets = [targets]
        else:
            targets = list(targets)

        if frequencies is None:
            frequencies = {target: self.targets[target].frequency for target in targets}

        detuning_range = np.array(detuning_range, dtype=np.float64)
        time_range = np.array(time_range, dtype=np.float64)

        if amplitudes is None:
            amplitudes = {
                target: self.params.control_amplitude[target] for target in targets
            }

        shared_rabi_params: dict[str, RabiParam]
        if rabi_params is None:
            print("Obtaining Rabi parameters...")
            shared_rabi_params = self.obtain_rabi_params(
                targets=targets,
                amplitudes=amplitudes,
                time_range=time_range,
                frequencies=frequencies,
                fit_threshold=0.0,
                shots=shots,
                interval=interval,
                plot=False,
                store_params=False,
            ).rabi_params  # type: ignore
        else:
            shared_rabi_params = rabi_params

        rabi_rates: dict[str, NDArray] = {}
        chevron_data: dict[str, NDArray] = {}
        resonant_frequencies: dict[str, float] = {}

        print(f"Targets : {targets}")
        subgroups = self.util.create_qubit_subgroups(targets)
        for idx, subgroup in enumerate(subgroups):
            if len(subgroup) == 0:
                continue

            print(f"Subgroup ({idx + 1}/{len(subgroups)}) : {subgroup}")

            rabi_rates_buffer: dict[str, list[float]] = defaultdict(list)
            chevron_data_buffer: dict[str, list[NDArray]] = defaultdict(list)

            for detuning in tqdm(detuning_range):
                with self.util.no_output():
                    sweep_result = self.sweep_parameter(
                        sequence=lambda t: {
                            label: Rect(duration=t, amplitude=amplitudes[label])
                            for label in subgroup
                        },
                        sweep_range=time_range,
                        frequencies={
                            label: frequencies[label] + detuning for label in subgroup
                        },
                        shots=shots,
                        interval=interval,
                        plot=False,
                    )
                    sweep_data = sweep_result.data

                    for target, data in sweep_data.items():
                        fit_result = fitting.fit_rabi(
                            target=data.target,
                            times=data.sweep_range,
                            data=data.data,
                            plot=False,
                        )
                        rabi_rates_buffer[target].append(
                            fit_result.get("frequency", np.nan)
                        )
                        data.rabi_param = shared_rabi_params[target]
                        chevron_data_buffer[target].append(data.normalized)

            for target in subgroup:
                rabi_rates[target] = np.array(rabi_rates_buffer[target])
                chevron_data[target] = np.array(chevron_data_buffer[target]).T

                fig = go.Figure()
                fig.add_trace(
                    go.Heatmap(
                        x=detuning_range + frequencies[target],
                        y=time_range,
                        z=chevron_data[target],
                        colorscale="Viridis",
                    )
                )
                fig.update_layout(
                    title=dict(
                        text=f"Chevron pattern : {target}",
                        subtitle=dict(
                            text=f"control_amplitude={amplitudes[target]:.6g}",
                            font=dict(
                                size=13,
                                family="monospace",
                            ),
                        ),
                    ),
                    xaxis_title="Drive frequency (GHz)",
                    yaxis_title="Time (ns)",
                    width=600,
                    height=400,
                    margin=dict(t=80),
                )
                if plot:
                    fig.show()

                fit_result = fitting.fit_detuned_rabi(
                    target=target,
                    control_frequencies=detuning_range + frequencies[target],
                    rabi_frequencies=rabi_rates[target],
                    plot=plot,
                )
                resonant_frequencies[target] = fit_result["f_resonance"]

                if save_image:
                    viz.save_figure_image(
                        fig,
                        name=f"chevron_pattern_{target}",
                        width=600,
                        height=400,
                    )
                    fig_fit = fit_result["fig"]
                    if fig_fit is not None:
                        viz.save_figure_image(
                            fig_fit,
                            name=f"chevron_pattern_fit_{target}",
                            width=600,
                            height=300,
                        )

        rabi_rates = dict(sorted(rabi_rates.items()))
        chevron_data = dict(sorted(chevron_data.items()))
        resonant_frequencies = dict(sorted(resonant_frequencies.items()))

        return Result(
            data={
                "time_range": time_range,
                "detuning_range": detuning_range,
                "frequencies": frequencies,
                "chevron_data": chevron_data,
                "rabi_rates": rabi_rates,
                "resonant_frequencies": resonant_frequencies,
            }
        )

    def obtain_freq_rabi_relation(
        self,
        targets: Collection[str] | str | None = None,
        *,
        detuning_range: ArrayLike | None = None,
        time_range: ArrayLike | None = None,
        rabi_level: Literal["ge", "ef"] = "ge",
        shots: int = DEFAULT_SHOTS,
        interval: float = DEFAULT_INTERVAL,
        plot: bool = True,
        verbose: bool = False,
    ) -> ExperimentResult[FreqRabiData]:
        if targets is None:
            targets = self.qubit_labels
        elif isinstance(targets, str):
            targets = [targets]
        else:
            targets = list(targets)

        if detuning_range is None:
            detuning_range = np.linspace(-0.01, 0.01, 21)
        else:
            detuning_range = np.asarray(detuning_range, dtype=np.float64)

        if time_range is None:
            time_range = np.arange(0, 101, 4)
        else:
            time_range = np.asarray(time_range, dtype=np.float64)

        amplitudes = {
            target: self.params.get_control_amplitude(target) for target in targets
        }
        rabi_rates: dict[str, list[float]] = defaultdict(list)
        rabi_data: dict[str, list[RabiData]] = defaultdict(list)

        for detuning in tqdm(detuning_range):
            if rabi_level == "ge":
                rabi_result = self.rabi_experiment(
                    time_range=time_range,
                    amplitudes=amplitudes,
                    detuning=detuning,
                    shots=shots,
                    interval=interval,
                    plot=False,
                )
            elif rabi_level == "ef":
                rabi_result = self.ef_rabi_experiment(
                    time_range=time_range,
                    amplitudes=amplitudes,
                    detuning=detuning,
                    shots=shots,
                    interval=interval,
                    plot=False,
                )
            else:
                raise ValueError("Invalid rabi_level.")
            if verbose:
                rabi_result.fit()
            rabi_params = rabi_result.rabi_params
            if rabi_params is None:
                raise ValueError("Rabi parameters are not stored.")
            for target, param in rabi_params.items():
                rabi_rate = param.frequency
                rabi_rates[target].append(rabi_rate)
            for target, data in rabi_result.data.items():
                rabi_data[target].append(data)

        frequencies = {
            target: detuning_range + self.targets[target].frequency
            for target in rabi_rates
        }

        data = {
            target: FreqRabiData(
                target=target,
                data=np.array(values, dtype=np.float64),
                sweep_range=detuning_range,
                frequency_range=frequencies[target],
                rabi_data=rabi_data[target],
            )
            for target, values in rabi_rates.items()
        }
        result = ExperimentResult(data=data)
        if plot:
            result.fit()
        return result

    def obtain_ampl_rabi_relation(
        self,
        targets: Collection[str] | str | None = None,
        *,
        time_range: ArrayLike = np.arange(0, 201, 4),
        amplitude_range: ArrayLike = np.linspace(0.01, 0.1, 10),
        ramptime: float | None = None,
        shots: int = DEFAULT_SHOTS,
        interval: float = DEFAULT_INTERVAL,
        plot: bool = True,
    ) -> ExperimentResult[AmplRabiData]:
        if targets is None:
            targets = self.qubit_labels
        elif isinstance(targets, str):
            targets = [targets]
        else:
            targets = list(targets)

        if ramptime is None:
            ramptime = 0

        time_range = np.array(time_range, dtype=np.float64)
        amplitude_range = np.array(amplitude_range, dtype=np.float64)
        rabi_rates: dict[str, list[float]] = defaultdict(list)
        rabi_data: dict[str, list[RabiData]] = defaultdict(list)

        for amplitude in tqdm(amplitude_range):
            rabi_result = self.rabi_experiment(
                amplitudes={target: amplitude for target in targets},
                time_range=time_range,
                ramptime=ramptime,
                shots=shots,
                interval=interval,
                plot=False,
            )
            rabi_params = rabi_result.rabi_params
            if rabi_params is None:
                raise ValueError("Rabi parameters are not stored.")
            for target, param in rabi_params.items():
                rabi_rate = param.frequency
                rabi_rates[target].append(rabi_rate)
            for target, data in rabi_result.data.items():
                rabi_data[target].append(data)
            if plot:
                rabi_result.fit()

        data = {
            target: AmplRabiData(
                target=target,
                data=np.array(rabi_rate),
                sweep_range=amplitude_range,
                rabi_data=rabi_data[target],
            )
            for target, rabi_rate in rabi_rates.items()
        }
        result = ExperimentResult(data=data)
        if plot:
            result.fit()
        return result

    def calibrate_control_frequency(
        self,
        targets: Collection[str] | str | None = None,
        *,
        detuning_range: ArrayLike = np.linspace(-0.01, 0.01, 21),
        time_range: ArrayLike = range(0, 101, 4),
        frequencies: dict[str, float] | None = None,
        amplitudes: dict[str, float] | None = None,
        shots: int = DEFAULT_SHOTS,
        interval: float = DEFAULT_INTERVAL,
        plot: bool = True,
    ) -> Result:
        result = self.chevron_pattern(
            targets=targets,
            detuning_range=detuning_range,
            time_range=time_range,
            frequencies=frequencies,
            amplitudes=amplitudes,
            shots=shots,
            interval=interval,
            plot=plot,
        )
        resonant_frequencies = result["resonant_frequencies"]

        print("\nResults\n-------")
        print("ge frequency (GHz):")
        for target, frequency in resonant_frequencies.items():
            print(f"    {target}: {frequency:.6f}")
        return Result(data=resonant_frequencies)

    def calibrate_ef_control_frequency(
        self,
        targets: Collection[str] | str | None = None,
        *,
        detuning_range: ArrayLike | None = None,
        time_range: ArrayLike | None = None,
        shots: int = DEFAULT_SHOTS,
        interval: float = DEFAULT_INTERVAL,
        plot: bool = True,
        verbose: bool = True,
    ) -> Result:
        if targets is None:
            targets = self.qubit_labels
        elif isinstance(targets, str):
            targets = [targets]
        else:
            targets = list(targets)

        targets = [
            target for target in targets if Target.ef_label(target) in self.targets
        ]
        if len(targets) == 0:
            print("No ef targets found for the given targets.")
            return Result(data={})

        if detuning_range is None:
            detuning_range = np.linspace(-0.05, 0.05, 21)
        else:
            detuning_range = np.asarray(detuning_range, dtype=np.float64)

        if time_range is None:
            time_range = np.arange(0, 101, 4)
        else:
            time_range = np.asarray(time_range, dtype=np.float64)

        result = self.obtain_freq_rabi_relation(
            targets=targets,
            detuning_range=detuning_range,
            rabi_level="ef",
            time_range=time_range,
            shots=shots,
            interval=interval,
            plot=False,
            verbose=verbose,
        )
        fit_data = {
            target: data.fit()["f_resonance"]
            for target, data in result.data.items()
        }

        if plot:
            print("\nResults\n-------")
            print("ef frequency (GHz):")
            for target, fit in fit_data.items():
                label = Target.ge_label(target)
                print(f"    {label}: {fit:.6f}")
            print("anharmonicity (GHz):")
            for target, fit in fit_data.items():
                label = Target.ge_label(target)
                ge_freq = self.targets[label].frequency
                print(f"    {label}: {fit - ge_freq:.6f}")

        return Result(data=fit_data)

    def calibrate_readout_frequency(
        self,
        targets: Collection[str] | str | None = None,
        *,
        detuning_range: ArrayLike = np.linspace(-0.01, 0.01, 21),
        time_range: ArrayLike = range(0, 101, 4),
        readout_amplitudes: dict[str, float] | None = None,
        shots: int = DEFAULT_SHOTS,
        interval: float = DEFAULT_INTERVAL,
        plot: bool = True,
        save_image: bool = False,
    ) -> Result:
        if targets is None:
            targets = self.qubit_labels
        elif isinstance(targets, str):
            targets = [targets]
        else:
            targets = list(targets)

        detuning_range = np.array(detuning_range, dtype=np.float64)

        # store the original readout amplitudes
        original_readout_amplitudes = deepcopy(self.params.readout_amplitude)

        result = defaultdict(list)
        for detuning in tqdm(detuning_range):
            with self.util.no_output():
                if readout_amplitudes is not None:
                    # modify the readout amplitudes if necessary
                    for target, amplitude in readout_amplitudes.items():
                        label = Target.qubit_label(target)
                        self.params.readout_amplitude[label] = amplitude

                rabi_result = self.rabi_experiment(
                    time_range=time_range,
                    amplitudes={
                        target: self.params.control_amplitude[target]
                        for target in targets
                    },
                    frequencies={
                        resonator.label: resonator.frequency + detuning
                        for resonator in self.resonators.values()
                    },
                    shots=shots,
                    interval=interval,
                    plot=False,
                )
                for qubit, data in rabi_result.data.items():
                    rabi_amplitude = data.rabi_param.amplitude
                    result[qubit].append(rabi_amplitude)

        # restore the original readout amplitudes
        self.params.readout_amplitude = original_readout_amplitudes

        fit_data = {}
        figs = {}
        for target, values in result.items():
            freq = self.resonators[target].frequency
            fit_result = fitting.fit_lorentzian(
                target=target,
                x=detuning_range + freq,
                y=np.array(values),
                plot=plot,
                title="Readout frequency calibration",
                xlabel="Readout frequency (GHz)",
            )
            if "f0" in fit_result:
                fit_data[target] = fit_result["f0"]

            if "fig" in fit_result:
                figs[target] = fit_result["fig"]

            if save_image:
                fig = fit_result["fig"]
                if fig is not None:
                    viz.save_figure_image(
                        fig,
                        name=f"readout_frequency_{target}",
                        width=600,
                        height=300,
                    )

        print("\nResults\n-------")
        for target, freq in fit_data.items():
            print(f"{target}: {freq:.6f}")

        return Result(data={"data": fit_data, "fig": figs})

    def t1_experiment(
        self,
        targets: Collection[str] | str | None = None,
        *,
        time_range: ArrayLike | None = None,
        shots: int = DEFAULT_SHOTS,
        interval: float = DEFAULT_INTERVAL,
        plot: bool = True,
        save_image: bool = False,
        xaxis_type: Literal["linear", "log"] = "log",
    ) -> ExperimentResult[T1Data]:
        if targets is None:
            targets = self.qubit_labels
        elif isinstance(targets, str):
            targets = [targets]
        else:
            targets = list(targets)

        self.validate_rabi_params(targets)

        if time_range is None:
            time_range = np.logspace(
                np.log10(100),
                np.log10(200 * 1000),
                51,
            )
        time_range = self.util.discretize_time_range(np.asarray(time_range))

        data: dict[str, T1Data] = {}

        subgroups = self.util.create_qubit_subgroups(targets)
        print(f"Target qubits: {targets}")
        print(f"Subgroups: {subgroups}")
        for idx, subgroup in enumerate(subgroups):
            if len(subgroup) == 0:
                continue

            def t1_sequence(T: int) -> PulseSchedule:
                with PulseSchedule(subgroup) as ps:
                    for target in subgroup:
                        ps.add(target, self.get_hpi_pulse(target).repeated(2))
                        ps.add(target, Blank(T))
                return ps

            print(
                f"({idx + 1}/{len(subgroups)}) Conducting T1 experiment for {subgroup}...\n"
            )

            sweep_result = self.sweep_parameter(
                sequence=t1_sequence,
                sweep_range=time_range,
                shots=shots,
                interval=interval,
                plot=plot,
                title="T1 decay",
                xlabel="Time (μs)",
                ylabel="Measured value",
                xaxis_type=xaxis_type,
            )

            for target, sweep_data in sweep_result.data.items():
                fit_result = fitting.fit_exp_decay(
                    target=target,
                    x=sweep_data.sweep_range,
                    y=0.5 * (1 - sweep_data.normalized),
                    plot=plot,
                    title="T1",
                    xlabel="Time (μs)",
                    ylabel="Normalized signal",
                    xaxis_type=xaxis_type,
                    yaxis_type="linear",
                )
                if fit_result["status"] == "success":
                    t1 = fit_result["tau"]
                    t1_err = fit_result["tau_err"]
                    r2 = fit_result["r2"]

                    t1_data = T1Data.new(
                        sweep_data,
                        t1=t1,
                        t1_err=t1_err,
                        r2=r2,
                    )
                    data[target] = t1_data

                    fig = fit_result["fig"]

                    if save_image:
                        viz.save_figure_image(
                            fig,
                            name=f"t1_{target}",
                        )

        return ExperimentResult(data=data)

    def t2_experiment(
        self,
        targets: Collection[str] | str | None = None,
        *,
        time_range: ArrayLike | None = None,
        n_cpmg: int | None = 1,
        pi_cpmg: Waveform | None = None,
        shots: int = DEFAULT_SHOTS,
        interval: float = DEFAULT_INTERVAL,
        plot: bool = True,
        save_image: bool = False,
    ) -> ExperimentResult[T2Data]:
        if targets is None:
            targets = self.qubit_labels
        elif isinstance(targets, str):
            targets = [targets]
        else:
            targets = list(targets)

        self.validate_rabi_params(targets)

        if time_range is None:
            time_range = np.logspace(
                np.log10(300),
                np.log10(200 * 1000),
                51,
            )

        if n_cpmg is not None:
            time_range = self.util.discretize_time_range(
                time_range=np.asarray(time_range),
                sampling_period=2 * SAMPLING_PERIOD * n_cpmg,
            )
        else:
            time_range = self.util.discretize_time_range(
                time_range=np.asarray(time_range),
                sampling_period=2 * SAMPLING_PERIOD,
            )

        data: dict[str, T2Data] = {}

        subgroups = self.util.create_qubit_subgroups(targets)

        print(f"Target qubits: {targets}")
        print(f"Subgroups: {subgroups}")
        for idx, subgroup in enumerate(subgroups):
            if len(subgroup) == 0:
                continue

            def t2_sequence(T: int) -> PulseSchedule:
                with PulseSchedule(subgroup) as ps:
                    for target in subgroup:
                        hpi = self.get_hpi_pulse(target)
                        pi = pi_cpmg or hpi.repeated(2).shifted(np.pi / 2)
                        ps.add(target, hpi)
                        if n_cpmg is not None:
                            total_blank = T - pi.duration * n_cpmg
                            if total_blank > 0:
                                tau = total_blank // (2 * n_cpmg)
                                ps.add(
                                    target,
                                    CPMG(
                                        tau=tau,
                                        pi=pi,
                                        n=n_cpmg,
                                    ),
                                )
                            else:
                                ps.add(target, Blank(T))
                        else:
                            tau = pi.duration * 5
                            cpmg = CPMG(
                                tau=tau,
                                pi=pi,
                                n=2,
                            )
                            n_repeats = int(T // cpmg.duration)
                            remainder = T % cpmg.duration
                            if n_repeats > 0:
                                ps.add(target, cpmg.repeated(n_repeats))
                            if remainder > 0:
                                ps.add(target, Blank(remainder))
                        ps.add(target, hpi.scaled(-1))
                return ps

            print(
                f"({idx + 1}/{len(subgroups)}) Conducting T2 experiment for {subgroup}...\n"
            )

            # if plot:
            #     t2_sequence(time_range[-1]).plot()

            sweep_result = self.sweep_parameter(
                sequence=t2_sequence,
                sweep_range=time_range,
                shots=shots,
                interval=interval,
                plot=plot,
            )

            for target, sweep_data in sweep_result.data.items():
                fit_result = fitting.fit_exp_decay(
                    target=target,
                    x=sweep_data.sweep_range,
                    y=0.5 * (1 + sweep_data.normalized),
                    plot=plot,
                    title="T2 echo",
                    xlabel="Time (μs)",
                    ylabel="Normalized signal",
                )
                if fit_result["status"] == "success":
                    t2 = fit_result["tau"]
                    t2_err = fit_result["tau_err"]
                    r2 = fit_result["r2"]

                    t2_data = T2Data.new(
                        sweep_data,
                        t2=t2,
                        t2_err=t2_err,
                        r2=r2,
                    )
                    data[target] = t2_data

                    fig = fit_result["fig"]

                    if save_image:
                        viz.save_figure_image(
                            fig,
                            name=f"t2_echo_{target}",
                        )

        return ExperimentResult(data=data)

    def ramsey_experiment(
        self,
        targets: Collection[str] | str | None = None,
        *,
        time_range: ArrayLike | None = None,
        detuning: float | None = None,
        second_rotation_axis: Literal["X", "Y"] = "Y",
        spectator_state: Literal["0", "1", "+", "-", "+i", "-i"] = "0",
        shots: int = CALIBRATION_SHOTS,
        interval: float = DEFAULT_INTERVAL,
        plot: bool = True,
        save_image: bool = False,
    ) -> ExperimentResult[RamseyData]:
        if targets is None:
            targets = self.qubit_labels
        elif isinstance(targets, str):
            targets = [targets]
        else:
            targets = list(targets)

        if time_range is None:
            time_range = np.arange(0, 10001, 100)
        else:
            time_range = self.util.discretize_time_range(time_range)

        if detuning is None:
            detuning = 0.001

        self.validate_rabi_params(targets)

        target_groups = self.util.create_qubit_subgroups(targets)
        spectator_groups = reversed(target_groups)  # TODO: make it more general

        data: dict[str, RamseyData] = {}

        for target_qubits, spectator_qubits in zip(target_groups, spectator_groups):
            if spectator_state != "0":
                target_list = target_qubits + spectator_qubits
            else:
                target_list = target_qubits

            if len(target_list) == 0:
                continue

            print(f"Target qubits: {target_qubits}")
            print(f"Spectator qubits: {spectator_qubits}")

            def ramsey_sequence(T: int) -> PulseSchedule:
                with PulseSchedule(target_list) as ps:
                    # Excite spectator qubits if needed
                    if spectator_state != "0":
                        for spectator in spectator_qubits:
                            if spectator in self.qubit_labels:
                                pulse = self.get_pulse_for_state(
                                    target=spectator,
                                    state=spectator_state,
                                )
                                ps.add(spectator, pulse)
                        ps.barrier()

                    # Ramsey sequence for the target qubit
                    for target in target_qubits:
                        x90 = self.get_hpi_pulse(target)
                        ps.add(target, x90)
                        ps.add(target, Blank(T))
                        if second_rotation_axis == "X":
                            ps.add(target, x90.shifted(np.pi))
                        else:
                            ps.add(target, x90.shifted(-np.pi / 2))
                return ps

            detuned_frequencies = {
                target: self.qubits[target].frequency + detuning
                for target in target_qubits
            }

            sweep_result = self.sweep_parameter(
                sequence=ramsey_sequence,
                sweep_range=time_range,
                frequencies=detuned_frequencies,
                shots=shots,
                interval=interval,
                plot=plot,
            )

            for target, sweep_data in sweep_result.data.items():
                if target in target_qubits:
                    fit_result = fitting.fit_ramsey(
                        target=target,
                        times=sweep_data.sweep_range,
                        data=sweep_data.normalized,
                        amplitude_est=1.0,
                        offset_est=0.0,
                        plot=plot,
                    )
                    if fit_result["status"] == "success":
                        f = self.qubits[target].frequency
                        t2 = fit_result["tau"]
                        ramsey_freq = fit_result["f"]
                        phi = fit_result["phi"]
                        if second_rotation_axis == "Y":
                            if phi > 0:
                                bare_freq = f + detuning + ramsey_freq
                            else:
                                bare_freq = f + detuning - ramsey_freq
                        else:
                            # NOTE: For X rotation, we cannot guarantee the sign of frequency
                            bare_freq = f + detuning - ramsey_freq
                        r2 = fit_result["r2"]
                        ramsey_data = RamseyData.new(
                            sweep_data=sweep_data,
                            t2=t2,
                            ramsey_freq=ramsey_freq,
                            bare_freq=bare_freq,
                            r2=r2,
                        )
                        data[target] = ramsey_data

                        print(f"Bare frequency with |{spectator_state}〉:")
                        print(f"  {target}: {ramsey_data.bare_freq:.6f}")
                        print("")

                        fig = fit_result["fig"]

                        if save_image:
                            viz.save_figure_image(
                                fig,
                                name=f"ramsey_{target}",
                            )

        return ExperimentResult(data=data)

    def obtain_effective_control_frequency(
        self,
        targets: Collection[str] | str | None = None,
        *,
        time_range: ArrayLike | None = None,
        detuning: float = 0.001,
        shots: int = DEFAULT_SHOTS,
        interval: float = DEFAULT_INTERVAL,
        plot: bool = True,
    ) -> Result:
        if time_range is None:
            time_range = np.arange(0, 10001, 100)

        if targets is None:
            targets = self.qubit_labels
        elif isinstance(targets, str):
            targets = [targets]
        else:
            targets = list(targets)

        time_range = np.asarray(time_range)
        self.validate_rabi_params(targets)

        result_0 = self.ramsey_experiment(
            targets=targets,
            time_range=time_range,
            detuning=detuning,
            spectator_state="0",
            shots=shots,
            interval=interval,
            plot=plot,
        )

        result_1 = self.ramsey_experiment(
            targets=targets,
            time_range=time_range,
            detuning=detuning,
            spectator_state="1",
            shots=shots,
            interval=interval,
            plot=plot,
        )

        effective_freq = {
            target: (result_0.data[target].bare_freq + result_1.data[target].bare_freq)
            * 0.5
            for target in targets
        }

        for target in targets:
            print(f"Target: {target}")
            print(f"  Original frequency: {self.targets[target].frequency:.6f}")
            print(f"  Bare frequency with |0>: {result_0.data[target].bare_freq:.6f}")
            print(f"  Bare frequency with |1>: {result_1.data[target].bare_freq:.6f}")
            print(f"  Effective control frequency: {effective_freq[target]:.6f}")
            print("")

        return Result(
            data={
                "effective_freq": effective_freq,
                "result_0": result_0,
                "result_1": result_1,
            }
        )

    def jazz_experiment(
        self,
        target_qubit: str,
        spectator_qubit: str,
        *,
        time_range: ArrayLike | None = None,
        x90: Waveform | TargetMap[Waveform] | None = None,
        x180: Waveform | TargetMap[Waveform] | None = None,
        second_rotation_axis: Literal["X", "Y"] = "Y",
        shots: int = DEFAULT_SHOTS,
        interval: float = DEFAULT_INTERVAL,
<<<<<<< HEAD
        rotation_frequency: float = 0.001,
=======
        rotation_frequency: float = 0.0002, 
>>>>>>> 687fa734
        plot: bool = True,
    ) -> Result:
        if time_range is None:
            time_range = np.arange(0, 20001, 400)

        if x90 is None:
            x90 = {
                target_qubit: self.get_hpi_pulse(target_qubit),
            }
        elif isinstance(x90, Waveform):
            x90 = {
                target_qubit: x90,
            }

        if x180 is None:
            x180 = {
                target_qubit: self.get_hpi_pulse(target_qubit).repeated(2),
                spectator_qubit: self.get_hpi_pulse(spectator_qubit).repeated(2),
            }
        elif isinstance(x180, Waveform):
            x180 = {
                target_qubit: x180,
                spectator_qubit: x180,
            }

        # Raise an error when rotation_frequency is negative
        if rotation_frequency < 0:
            raise ValueError("rotation_frequency must be non-negative.")

        def jazz_sequence(tau: float) -> PulseSchedule:
            with PulseSchedule([target_qubit, spectator_qubit]) as ps:
                ps.add(target_qubit, x90[target_qubit])
                ps.add(target_qubit, Blank(tau))
                ps.barrier()
                ps.add(target_qubit, x180[target_qubit])
                ps.add(spectator_qubit, x180[spectator_qubit])
                ps.add(target_qubit, Blank(tau))
                if second_rotation_axis == "X":
                    ps.add(
                        target_qubit,
                        x90[target_qubit].shifted(
                            np.pi - rotation_frequency * 2 * tau * 2 * np.pi
                        ),
                    )
                else:
                    ps.add(
                        target_qubit,
                        x90[target_qubit].shifted(
                            -np.pi / 2 - rotation_frequency * 2 * tau * 2 * np.pi
                        ),
                    )
            return ps

        time_range = np.asarray(time_range)
        self.validate_rabi_params([target_qubit, spectator_qubit])

        result = self.sweep_parameter(
            sequence=jazz_sequence,
            sweep_range=time_range,
            shots=shots,
            interval=interval,
            plot=plot,
            title=f"JAZZ : {target_qubit}-{spectator_qubit}",
            xlabel="Time (ns)",
            ylabel="Measured value",
        )

        fit_result = fitting.fit_cosine(
            time_range * 2e-3,
            result.data[target_qubit].normalized,
            is_damped=True,
            amplitude_est=1.0,
            offset_est=0.0,
            plot=plot,
            title=f"JAZZ experiment: {target_qubit}-{spectator_qubit}",
            xlabel="Wait time (μs)",
            ylabel=f"Normalized value : {target_qubit}",
        )

        if fit_result["status"] != "success":
            raise RuntimeError("Fitting failed in JAZZ experiment.")

        xi = fit_result["f"] * 1e-3 - rotation_frequency
        zeta = 2 * xi

        print(f"ξ: {xi * 1e6:.2f} kHz")
        print(f"ζ: {zeta * 1e6:.2f} kHz")

        return Result(
            data={
                "xi": xi,
                "zeta": zeta,
                **fit_result,
            }
        )

    def obtain_coupling_strength(
        self,
        target_qubit: str,
        spectator_qubit: str,
        *,
        time_range: ArrayLike | None = None,
        x90: Waveform | TargetMap[Waveform] | None = None,
        x180: Waveform | TargetMap[Waveform] | None = None,
        second_rotation_axis: Literal["X", "Y"] = "Y",
        shots: int = CALIBRATION_SHOTS,
        interval: float = DEFAULT_INTERVAL,
        rotation_frequency: float = 0.0002,
        plot: bool = True,
    ) -> Result:
        qubit_1 = target_qubit
        qubit_2 = spectator_qubit

        result = self.jazz_experiment(
            target_qubit=qubit_1,
            spectator_qubit=qubit_2,
            time_range=time_range,
            x90=x90,
            x180=x180,
            second_rotation_axis=second_rotation_axis,
            shots=shots,
            interval=interval,
            rotation_frequency=rotation_frequency,
            plot=plot,
        )

        xi = result["xi"]

        f_1 = self.qubits[qubit_1].frequency
        f_2 = self.qubits[qubit_2].frequency

        a_1 = self.qubits[qubit_1].anharmonicity
        a_2 = self.qubits[qubit_2].anharmonicity

        Delta_12 = f_1 - f_2

        g = np.sqrt(np.abs((xi * (Delta_12 + a_1) * (Delta_12 - a_2)) / (a_1 + a_2)))

        print(f"frequency_1: {f_1:.5f} GHz")
        print(f"frequency_2: {f_2:.5f} GHz")
        print(f"Delta_12: {Delta_12 * 1e3:.2f} MHz")
        print(f"anharmonicity_1: {a_1 * 1e3:.2f} MHz")
        print(f"anharmonicity_2: {a_2 * 1e3:.2f} MHz")
        print(f"g: {g * 1e3:.2f} MHz")

        return Result(
            data={
                "g": g,
                **result.data,
            }
        )

    @deprecated("Use `measure_electrical_delay` instead.")
    def measure_phase_shift(
        self,
        target: str,
        *,
        frequency_range: ArrayLike | None = None,
        amplitude: float | None = None,
        subrange_width: float = 0.3,
        shots: int = 128,
        interval: float = 0,
        plot: bool = True,
    ) -> float:
        read_label = Target.read_label(target)
        qubit_label = Target.qubit_label(target)
        mux = self.experiment_system.get_mux_by_qubit(qubit_label)
        read_box = self.experiment_system.get_readout_box_for_qubit(qubit_label)
        ssb = self.targets[read_label].sideband

        if amplitude is None:
            amplitude = 1.0

        if frequency_range is None:
            if read_box.type == BoxType.QUEL1SE_R8:
                frequency_range = np.arange(5.90, 5.95, 0.001)
            else:
                frequency_range = np.arange(9.90, 9.95, 0.001)
        else:
            frequency_range = np.array(frequency_range)
        # split frequency range to avoid the frequency sweep range limit
        subranges = ExperimentUtil.split_frequency_range(
            frequency_range=frequency_range,
            subrange_width=subrange_width,
        )

        # result buffer
        phases: list[float] = []
        # measure phase shift
        idx = 0

        # phase offset to avoid the phase jump after changing the LO/NCO frequency
        phase_offset = 0.0

        if read_box.type == BoxType.QUEL1SE_R8:
            cnco_center = CNCO_CETNER_READ_R8
        else:
            cnco_center = CNCO_CETNER_READ

        for subrange in subranges:
            # change LO/NCO frequency to the center of the subrange
            f_center = (subrange[0] + subrange[-1]) / 2
            lo, cnco, _ = MixingUtil.calc_lo_cnco(
                f_center * 1e9,
                ssb=ssb,
                cnco_center=cnco_center,
            )
            with self.system_manager.modified_device_settings(
                label=read_label,
                lo_freq=lo,
                cnco_freq=cnco,
                fnco_freq=0,
            ):
                logger.debug(f"LO: {lo}, CNCO: {cnco}")
                for sub_idx, freq in enumerate(subrange):
                    if idx > 0 and sub_idx == 0:
                        # measure the phase at the previous frequency with the new LO/NCO settings
                        with self.modified_frequencies(
                            {read_label: frequency_range[idx - 1]}
                        ):
                            new_result = self.measure(
                                {qubit_label: np.zeros(0)},
                                mode="avg",
                                readout_amplitudes={qubit_label: amplitude},
                                shots=shots,
                                interval=interval,
                                plot=False,
                            )
                            new_signal = new_result.data[target].kerneled
                            new_phase = np.angle(new_signal)
                            phase_offset = new_phase - phases[-1]  # type: ignore

                    with self.modified_frequencies({read_label: freq}):
                        result = self.measure(
                            {qubit_label: np.zeros(0)},
                            mode="avg",
                            readout_amplitudes={qubit_label: amplitude},
                            shots=shots,
                            interval=interval,
                            plot=False,
                        )
                        signal = result.data[target].kerneled
                        phase = np.angle(signal)
                        phase = phase - phase_offset
                        phases.append(phase)  # type: ignore

                        idx += 1

        # fit the phase shift
        unwrapped = np.unwrap(phases)
        diff = np.diff(unwrapped)
        shift_steps = np.where(diff < 0, 2 * np.pi, 0)
        cum_shift = np.cumsum(np.insert(shift_steps, 0, 0))
        unwrapped += cum_shift

        x, y = frequency_range, unwrapped
        coefficients = np.polyfit(x, y, 1)
        y_fit = np.polyval(coefficients, x)

        if plot:
            fig = go.Figure()
            fig.add_scatter(name="data", mode="markers", x=x, y=y)
            fig.add_scatter(name="fit", mode="lines", x=x, y=y_fit)
            fig.add_annotation(
                xref="paper",
                yref="paper",
                x=0.95,
                y=0.95,
                text=f"Phase shift: {coefficients[0] * 1e-3:.3f} rad/MHz",
                showarrow=False,
                bgcolor="rgba(255, 255, 255, 0.8)",
            )
            fig.update_layout(
                title=f"Phase shift : {mux.label}",
                xaxis_title="Frequency (GHz)",
                yaxis_title="Unwrapped phase (rad)",
                showlegend=True,
            )
            fig.show()

        # return the phase shift
        phase_shift = coefficients[0]
        return phase_shift

    def measure_electrical_delay(
        self,
        target: str,
        *,
        f_start: float | None = None,
        df: float | None = None,
        n_samples: int | None = None,
        readout_amplitude: float | None = None,
        shots: int = DEFAULT_SHOTS,
        interval: float = 0,
        plot: bool = True,
        confirm: bool = True,
    ) -> float:
        read_label = Target.read_label(target)
        qubit_label = Target.qubit_label(target)
        mux = self.experiment_system.get_mux_by_qubit(qubit_label)
        ssb = self.targets[read_label].sideband
        read_box = self.experiment_system.get_readout_box_for_qubit(qubit_label)
        f_nco = self.targets[read_label].fine_frequency

        if df is None:
            df = 0.0001  # 100 kHz step
        if n_samples is None:
            n_samples = 50
        if readout_amplitude is None:
            readout_amplitude = 1.0
        if f_start is None:
            f_start = f_nco
        frequency_range = np.arange(f_start, f_start + df * n_samples, df)

        def _execute():
            self.reset_awg_and_capunits(qubits=[qubit_label])
            phases = []
            for freq in frequency_range:
                with self.modified_frequencies({read_label: freq}):
                    result = self.measure(
                        {qubit_label: np.zeros(0)},
                        mode="avg",
                        readout_amplitudes={qubit_label: readout_amplitude},
                        shots=shots,
                        interval=interval,
                        plot=False,
                        reset_awg_and_capunits=False,
                    )
                    signal = result.data[target].kerneled
                    phase = -np.angle(signal)
                    phases.append(phase)
            return phases

        if abs(f_start - f_nco) > 0.2:
            # if the frequency is far from the NCO frequency, we need to change the LO/NCO frequency
            if confirm:
                confirmed = Confirm.ask(
                    "You are about to change the NCO frequencies. Do you want to proceed?"
                )
                if not confirmed:
                    print("Operation cancelled.")
                    return  # type: ignore

            if read_box.type == BoxType.QUEL1SE_R8:
                cnco_center = CNCO_CETNER_READ_R8
            else:
                cnco_center = CNCO_CETNER_READ
            lo, cnco, _ = MixingUtil.calc_lo_cnco(
                f_start * 1e9,
                ssb=ssb,
                cnco_center=cnco_center,
            )
            with self.system_manager.modified_device_settings(
                label=read_label,
                lo_freq=lo,
                cnco_freq=cnco,
                fnco_freq=0,
            ):
                logger.debug(f"LO: {lo}, CNCO: {cnco}")
                phases = _execute()
        else:
            # if the frequency is close to the NCO frequency, we can use the current settings
            phases = _execute()

        unwrapped = np.unwrap(phases)

        x, y = frequency_range, unwrapped
        coefficients = np.polyfit(x, y, 1)
        y_fit = np.polyval(coefficients, x)
        tau = coefficients[0] / (2 * np.pi)

        if plot:
            fig = go.Figure()
            fig.add_scatter(name="data", mode="markers", x=x, y=y)
            fig.add_scatter(name="fit", mode="lines", x=x, y=y_fit)
            fig.add_annotation(
                xref="paper",
                yref="paper",
                x=0.95,
                y=0.05,
                text=f"τ = {tau:.1f} ns",
                showarrow=False,
                bgcolor="rgba(255, 255, 255, 0.8)",
            )
            fig.update_layout(
                title=f"Electrical delay : {mux.label}",
                xaxis_title="Frequency (GHz)",
                yaxis_title="Unwrapped phase (rad)",
                showlegend=True,
            )
            fig.show()

        return tau

    def scan_resonator_frequencies(
        self,
        target: str | None = None,
        *,
        frequency_range: ArrayLike | None = None,
        readout_amplitude: float | None = None,
        readout_duration: float | None = None,
        readout_ramptime: float | None = None,
        readout_drag_coeff: float | None = None,
        readout_ramp_type: RampType | None = None,
        electrical_delay: float | None = None,
        subrange_width: float = 0.3,
        peak_height: float | None = None,
        peak_distance: int | None = None,
        shots: int = DEFAULT_SHOTS,
        interval: float | None = None,
        plot: bool = True,
        save_image: bool = False,
        filter: Literal["gaussian", "savgol"] | None = None,
    ) -> Result:
        if target is None:
            target = self.qubit_labels[0]

        read_label = Target.read_label(target)
        qubit_label = Target.qubit_label(target)
        mux = self.experiment_system.get_mux_by_qubit(qubit_label)
        read_box = self.experiment_system.get_readout_box_for_qubit(qubit_label)

        if frequency_range is None:
            if read_box.type == BoxType.QUEL1SE_R8:
                frequency_range = np.arange(5.75, 6.75, 0.002)
            else:
                frequency_range = np.arange(9.75, 10.75, 0.002)
        else:
            frequency_range = np.array(frequency_range)

        if readout_amplitude is None:
            readout_amplitude = self.params.readout_amplitude[qubit_label]

        if electrical_delay is None:
            # measure electrical delay if not provided
            tau = self.measure_electrical_delay(
                target,
                f_start=frequency_range[0],
                shots=shots,
                plot=plot,
                confirm=False,
            )
        else:
            tau = electrical_delay

        if readout_duration is None:
            readout_duration = 8192
        if readout_ramptime is None:
            readout_ramptime = 128
        if readout_ramp_type is None:
            readout_ramp_type = "Bump"
        if interval is None:
            interval = 0

        # split frequency range to avoid the frequency sweep range limit
        frequency_range = np.array(frequency_range)
        subranges = ExperimentUtil.split_frequency_range(
            frequency_range=frequency_range,
            subrange_width=subrange_width,
        )

        bounds = [
            subranges[0][0],
        ] + [subrange[-1] for subrange in subranges]

        signals = []

        idx = 0
        phase_offset = 0.0

        if read_box.type == BoxType.QUEL1SE_R8:
            ssb = "L"
            cnco_center = CNCO_CETNER_READ_R8
        else:
            ssb = "U"
            cnco_center = CNCO_CETNER_READ

        for subrange in subranges:
            self.reset_awg_and_capunits(qubits=[qubit_label])

            f_center = (subrange[0] + subrange[-1]) / 2
            lo, cnco, _ = MixingUtil.calc_lo_cnco(
                f_center * 1e9,
                ssb=ssb,
                cnco_center=cnco_center,
            )
            with self.system_manager.modified_device_settings(
                label=read_label,
                lo_freq=lo,
                cnco_freq=cnco,
                fnco_freq=0,
            ):
                for sub_idx, freq in enumerate(subrange):
                    if idx > 0 and sub_idx == 0:
                        prev_freq = frequency_range[idx - 1]
                        with self.modified_frequencies({read_label: prev_freq}):
                            result = self.measure(
                                {qubit_label: np.zeros(0)},
                                mode="avg",
                                readout_amplitudes={qubit_label: readout_amplitude},
                                shots=shots,
                                interval=interval,
                                reset_awg_and_capunits=False,
                            )
                            raw = result.data[target].kerneled
                            phase_adjust = 2 * np.pi * prev_freq * tau - phase_offset
                            signal = raw * np.exp(1j * phase_adjust)
                            phase_offset += np.angle(signal) - np.angle(signals[-1])

                    with self.modified_frequencies({read_label: freq}):
                        result = self.measure(
                            {qubit_label: np.zeros(0)},
                            mode="avg",
                            readout_amplitudes={qubit_label: readout_amplitude},
                            readout_duration=readout_duration,
                            readout_ramptime=readout_ramptime,
                            readout_drag_coeff=readout_drag_coeff,
                            readout_ramp_type=readout_ramp_type,
                            shots=shots,
                            interval=interval,
                            reset_awg_and_capunits=False,
                        )
                        raw = result.data[target].kerneled
                        phase_adjust = 2 * np.pi * freq * tau - phase_offset
                        signal = raw * np.exp(1j * phase_adjust)
                        signals.append(signal)
                        idx += 1

        signals = np.array(signals)
        amplitudes = np.abs(signals)
        phases = np.angle(signals)
        phases -= phases[0] - np.pi
        phases %= 2 * np.pi
        phases -= np.pi
        phases_unwrap = np.unwrap(phases)
        phases_diff = np.diff(phases_unwrap)
        if filter == "gaussian":
            from scipy.ndimage import gaussian_filter1d

            phases_unwrap_for_peak = gaussian_filter1d(phases_unwrap, sigma=2.0)
            phases_diff_for_peak = np.diff(phases_unwrap_for_peak)
            peaks, props = find_peaks(
                np.abs(phases_diff_for_peak),
                distance=peak_distance or 10,
                prominence=0.05,
            )
            num_resonators = 4
            sorted_peaks = sorted(zip(props["prominences"], peaks), reverse=True)
            top_peaks = sorted(sorted_peaks[:num_resonators], key=lambda x: x[1])
            peaks = [idx for _, idx in top_peaks]
        elif filter == "savgol":
            from scipy.signal import savgol_filter

            # window_length: around 5% of the data length
            window_frac = 0.05
            window_length = int(len(phases) * window_frac)
            window_length = max(7, window_length // 2 * 2 + 1)  # minimum 7, odd number
            polyorder = 3
            phases_unwrap_for_peak = savgol_filter(
                phases_unwrap, window_length=window_length, polyorder=polyorder
            )
            phases_diff_for_peak = np.diff(phases_unwrap_for_peak)
            peaks, props = find_peaks(
                np.abs(phases_diff_for_peak),
                distance=peak_distance or 10,
                prominence=0.05,
            )
            num_resonators = 4
            sorted_peaks = sorted(zip(props["prominences"], peaks), reverse=True)
            top_peaks = sorted(sorted_peaks[:num_resonators], key=lambda x: x[1])
            peaks = [idx for _, idx in top_peaks]
        else:
            peaks, _ = find_peaks(
                np.abs(phases_diff),
                height=peak_height or 0.5,
                distance=peak_distance or 10,
            )
        peak_freqs = frequency_range[peaks]

        fig1 = make_subplots(
            rows=2,
            cols=1,
            shared_xaxes=True,
            vertical_spacing=0.05,
        )
        fig1.add_scatter(
            row=1,
            col=1,
            x=frequency_range,
            y=amplitudes,
            name=target,
            mode="markers+lines",
        )
        fig1.add_scatter(
            row=2,
            col=1,
            x=frequency_range,
            y=phases,
            name=target,
            mode="markers+lines",
        )
        for bound in bounds:
            fig1.add_vline(
                x=bound,
                line_width=1,
                line_color="black",
                line_dash="dot",
                opacity=0.1,
            )
        fig1.update_xaxes(title_text="Readout frequency (GHz)", row=2, col=1)
        fig1.update_yaxes(title_text="Amplitude (arb. units)", row=1, col=1)
        fig1.update_yaxes(title_text="Phase (rad)", row=2, col=1)
        fig1.update_layout(
            title=dict(
                text=f"Resonator frequency scan : {mux.label}",
                subtitle=dict(
                    text=f"readout_amplitude={readout_amplitude:.6g}",
                    font=dict(
                        size=13,
                        family="monospace",
                    ),
                ),
            ),
            height=450,
            margin=dict(t=80),
            showlegend=False,
        )
        fig2 = make_subplots(
            rows=2,
            cols=1,
            shared_xaxes=True,
            vertical_spacing=0.05,
        )
        fig2.add_scatter(
            row=1,
            col=1,
            x=frequency_range,
            y=phases_unwrap,
            name=target,
            mode="markers+lines",
        )
        fig2.add_scatter(
            row=2,
            col=1,
            x=frequency_range,
            y=phases_diff,
            name=target,
            mode="markers+lines",
        )
        for bound in bounds:
            fig2.add_vline(
                x=bound,
                line_width=1,
                line_color="black",
                line_dash="dot",
                opacity=0.1,
            )
        for freq in peak_freqs:
            fig2.add_vline(
                x=freq,
                line_width=2,
                line_color="red",
                opacity=0.6,
            )
            fig2.add_annotation(
                x=freq,
                y=0.03,
                xref="x",
                yref="paper",
                xanchor="left",
                xshift=3,
                yanchor="bottom",
                text=f"<b>{freq:.3f}</b>",
                showarrow=False,
                font=dict(
                    size=9,
                    color="red",
                    family="sans-serif",
                ),
                opacity=0.6,
                bgcolor="rgba(255, 255, 255, 0.8)",
            )
        fig2.update_xaxes(title_text="Readout frequency (GHz)", row=2, col=1)
        fig2.update_yaxes(title_text="Unwrapped phase (rad)", row=1, col=1)
        fig2.update_yaxes(title_text="Phase diff (rad)", row=2, col=1)
        fig2.update_layout(
            title=dict(
                text=f"Resonator frequency scan : {mux.label}",
                subtitle=dict(
                    text=f"readout_amplitude={readout_amplitude:.6g}",
                    font=dict(
                        size=13,
                        family="monospace",
                    ),
                ),
            ),
            height=450,
            margin=dict(t=80),
            showlegend=False,
        )

        if plot:
            fig1.show()
            fig2.show()
            print("Found peaks:")
            for peak in peak_freqs:
                print(f"  {peak:.4f}")

        if save_image:
            viz.save_figure_image(
                fig1,
                name=f"resonator_frequency_scan_{mux.label}_phase",
                width=600,
                height=450,
            )
            viz.save_figure_image(
                fig2,
                name=f"resonator_frequency_scan_{mux.label}_phase_diff",
                width=600,
                height=450,
            )

        return Result(
            data={
                "peaks": peak_freqs,
                "frequency_range": frequency_range,
                "subranges": subranges,
                "signals": signals,
                "phases_unwrap": phases_unwrap,
                "phases_diff": phases_diff,
                "fig_phase": fig1,
                "fig_phase_diff": fig2,
            }
        )

    def resonator_spectroscopy(
        self,
        target: str | None = None,
        *,
        frequency_range: ArrayLike | None = None,
        power_range: ArrayLike = np.arange(-60, 5, 5),
        phase_shift: float | None = None,  # deprecated
        electrical_delay: float | None = None,
        shots: int = DEFAULT_SHOTS,
        interval: float = 0,
        plot: bool = True,
        save_image: bool = True,
    ) -> Result:
        if target is None:
            target = self.qubit_labels[0]

        power_range = np.array(power_range)
        qubit_label = Target.qubit_label(target)
        mux = self.experiment_system.get_mux_by_qubit(qubit_label)
        read_box = self.experiment_system.get_readout_box_for_qubit(qubit_label)

        if frequency_range is None:
            if read_box.type == BoxType.QUEL1SE_R8:
                frequency_range = np.arange(5.75, 6.75, 0.002)
            else:
                frequency_range = np.arange(9.75, 10.75, 0.002)
        else:
            frequency_range = np.array(frequency_range)

        # measure electrical shift if not provided
        if electrical_delay is None:
            electrical_delay = self.measure_electrical_delay(
                target,
                shots=shots,
                interval=interval,
                plot=False,
            )

        result = []
        for power in tqdm(power_range):
            power_linear = 10 ** (power / 10)
            amplitude = np.sqrt(power_linear)
            phases_diff = self.scan_resonator_frequencies(
                target,
                frequency_range=frequency_range,
                electrical_delay=electrical_delay,
                readout_amplitude=amplitude,
                shots=shots,
                interval=interval,
                plot=False,
                save_image=False,
            )["phases_diff"]
            abs_phases_diff = np.abs(phases_diff)
            abs_phases_diff = np.append(abs_phases_diff, abs_phases_diff[-1])
            result.append(abs_phases_diff)

        fig = go.Figure()
        fig.add_trace(
            go.Heatmap(
                x=frequency_range,
                y=power_range,
                z=result,
                colorscale="Viridis",
                colorbar=dict(
                    title=dict(
                        text="Abs. phase shift (rad)",
                        side="right",
                    ),
                ),
            )
        )
        fig.update_layout(
            title=f"Resonator spectroscopy : {mux.label}",
            xaxis_title="Frequency (GHz)",
            yaxis_title="Power (dB)",
            width=600,
            height=300,
        )

        if plot:
            fig.show()

        if save_image:
            viz.save_figure_image(
                fig,
                name=f"resonator_spectroscopy_{mux.label}",
            )

        return Result(
            data={
                "frequency_range": frequency_range,
                "power_range": power_range,
                "data": np.array(result),
                "fig": fig,
            }
        )

    def measure_reflection_coefficient(
        self,
        target: str,
        *,
        center_frequency: float | None = None,
        df: float | None = None,
        frequency_width: float | None = None,
        readout_amplitude: float | None = None,
        electrical_delay: float | None = None,
        qubit_state: str = "0",
        shots: int = CALIBRATION_SHOTS,
        interval: float = DEFAULT_INTERVAL,
        plot: bool = True,
        save_image: bool = True,
    ) -> Result:
        qubit_label = Target.qubit_label(target)
        read_label = Target.read_label(target)

        if center_frequency is None:
            center_frequency = self.targets[read_label].frequency
        if df is None:
            df = 0.0005  # 500 kHz step
        if frequency_width is None:
            frequency_width = 0.05
        if readout_amplitude is None:
            readout_amplitude = self.params.readout_amplitude[qubit_label]
        if electrical_delay is None:
            electrical_delay = self.measure_electrical_delay(
                target,
                f_start=(center_frequency - frequency_width / 2) // df * df,
                df=0.00005,
                n_samples=50,
                shots=128,
                interval=1024,
                plot=plot,
                confirm=False,
            )

        freq_range = np.arange(
            center_frequency - frequency_width / 2,
            center_frequency + frequency_width / 2,
            df,
        )

        signals = []

        initialize_pulse = self.get_pulse_for_state(
            target=qubit_label,
            state=qubit_state,
        )

        self.reset_awg_and_capunits(qubits=[qubit_label])

        for freq in freq_range:
            with self.modified_frequencies({read_label: freq}):
                result = self.measure(
                    {qubit_label: initialize_pulse},
                    mode="avg",
                    readout_amplitudes={qubit_label: readout_amplitude},
                    shots=shots,
                    interval=interval,
                    reset_awg_and_capunits=False,
                )
                signal = result.data[target].kerneled
                signal = signal * np.exp(1j * 2 * np.pi * freq * electrical_delay)
                signals.append(signal)

        signals = np.array(signals)
        amplitudes = np.abs(signals)
        # amplitudes -= (
        #     (amplitudes[-1] - amplitudes[0])
        #     / (freq_range[-1] - freq_range[0])
        #     * (freq_range - freq_range[0])
        # )
        phases = np.angle(signals)
        phases -= phases[0]
        signals = amplitudes * np.exp(1j * phases)

        fit_result = fitting.fit_reflection_coefficient(
            target=target,
            freq_range=freq_range,
            data=signals,
            plot=plot,
            title=f"Reflection coefficient of {target} : |{qubit_state}〉",
        )

        if plot:
            print(f"{target} : |{qubit_state}〉")
            print(f"f_r : {fit_result['f_r']:.6f} GHz")
            print(f"κ_e : {fit_result['kappa_ex'] * 1e3:.6f} MHz")
            print(f"κ_i : {fit_result['kappa_in'] * 1e3:.6f} MHz")

        fig = fit_result["fig"]

        if save_image:
            viz.save_figure_image(
                fig,
                name=f"reflection_coefficient_{target}",
                width=800,
                height=450,
            )

        return Result(
            data={
                "frequency_range": freq_range,
                "reflection_coefficients": signals,
                **fit_result,
            }
        )

    def scan_qubit_frequencies(
        self,
        target: str,
        *,
        frequency_range: ArrayLike | None = None,
        control_amplitude: float | None = None,
        readout_amplitude: float | None = None,
        readout_frequency: float | None = None,
        subrange_width: float | None = None,
        peak_height: float | None = None,
        peak_distance: int | None = None,
        simultaneous_drive: bool = True,
        shots: int | None = None,
        interval: float | None = None,
        plot: bool = True,
        save_image: bool = False,
    ) -> Result:
        # control and readout pulses
        qubit = Target.qubit_label(target)
        resonator = Target.read_label(target)
        ctrl_box = self.experiment_system.get_control_box_for_qubit(qubit)

        if control_amplitude is None:
            control_amplitude = self.params.control_amplitude[qubit]

        if readout_amplitude is None:
            readout_amplitude = self.params.readout_amplitude[qubit]

        # split frequency range to avoid the frequency sweep range limit
        if frequency_range is None:
            if ctrl_box.type == BoxType.QUEL1SE_R8:
                frequency_range = np.arange(3.0, 5.0, 0.005)
            else:
                frequency_range = np.arange(6.5, 9.5, 0.005)
        else:
            frequency_range = np.array(frequency_range)

        if subrange_width is None:
            subrange_width = 0.3
        subranges = ExperimentUtil.split_frequency_range(
            frequency_range=frequency_range,
            subrange_width=subrange_width,
        )

        if shots is None:
            shots = DEFAULT_SHOTS
        if interval is None:
            interval = 1024

        bounds = [
            subranges[0][0],
        ] + [subrange[-1] for subrange in subranges]

        # readout frequency
        readout_frequency = readout_frequency or self.targets[resonator].frequency

        # result buffer
        signals = []

        if ctrl_box.type == BoxType.QUEL1SE_R8:
            ssb = None
            cnco_center = CNCO_CENTER_CTRL
        else:
            ssb = "L"
            cnco_center = CNCO_CENTER_CTRL

        # measure the phase and amplitude
        idx = 0
        for subrange in subranges:
            f_center = (subrange[0] + subrange[-1]) / 2
            lo, cnco, _ = MixingUtil.calc_lo_cnco(
                f_center * 1e9,
                ssb=ssb,
                cnco_center=cnco_center,
            )
            with self.system_manager.modified_device_settings(
                label=qubit,
                lo_freq=lo,
                cnco_freq=cnco,
                fnco_freq=0,
            ):
                self.reset_awg_and_capunits(qubits=[qubit])
                for control_frequency in subrange:
                    with self.modified_frequencies(
                        {
                            qubit: control_frequency,
                            resonator: readout_frequency,
                        }
                    ):
                        with PulseSchedule([qubit, resonator]) as ps:
                            ps.add(
                                qubit,
                                Gaussian(
                                    duration=1024,
                                    amplitude=control_amplitude,
                                    sigma=128,
                                ),
                            )
                            if not simultaneous_drive:
                                ps.barrier()
                            ps.add(
                                resonator,
                                FlatTop(
                                    duration=1024,
                                    amplitude=readout_amplitude,
                                    tau=128,
                                ),
                            )
                        result = self.execute(
                            schedule=ps,
                            mode="avg",
                            shots=shots,
                            interval=interval,
                            reset_awg_and_capunits=False,
                        )
                        signal = result.data[qubit][-1].kerneled
                        signals.append(signal)
                        idx += 1

        signals = np.array(signals)
        amplitudes = np.abs(signals)
        phases = np.angle(signals)
        phases -= np.median(phases) - np.pi
        phases %= 2 * np.pi
        phases -= np.pi
        phases_std = np.std(phases)
        # phases[phases > 3 * phases_std] -= 2 * np.pi

        peaks, _ = find_peaks(
            np.abs(phases),
            height=peak_height or 3 * phases_std,
            distance=peak_distance or 10,
        )
        peak_freqs = frequency_range[peaks]

        fig = make_subplots(
            rows=2,
            cols=1,
            shared_xaxes=True,
            vertical_spacing=0.05,
        )
        fig.add_scatter(
            name=target,
            mode="markers+lines",
            row=1,
            col=1,
            x=frequency_range,
            y=amplitudes,
        )
        fig.add_scatter(
            name=target,
            mode="markers+lines",
            row=2,
            col=1,
            x=frequency_range,
            y=phases,
        )
        for bound in bounds:
            fig.add_vline(
                x=bound,
                line_width=1,
                line_color="black",
                line_dash="dot",
                opacity=0.1,
            )
        for freq in peak_freqs:
            fig.add_vline(
                x=freq,
                line_width=2,
                line_color="red",
                opacity=0.6,
            )
            fig.add_annotation(
                x=freq,
                y=0.01,
                xref="x",
                yref="paper",
                xanchor="left",
                xshift=3,
                yanchor="bottom",
                text=f"<b>{freq:.3f}</b>",
                showarrow=False,
                font=dict(
                    size=9,
                    color="red",
                    family="sans-serif",
                ),
                opacity=0.6,
                bgcolor="rgba(255, 255, 255, 0.8)",
            )

        fig.update_xaxes(title_text="Control frequency (GHz)", row=2, col=1)
        fig.update_yaxes(title_text="Amplitude (arb. units)", row=1, col=1)
        fig.update_yaxes(title_text="Phase (rad)", row=2, col=1)
        fig.update_layout(
            title=dict(
                text=f"Control frequency scan : {qubit}",
                subtitle=dict(
                    text=f"control_amplitude={control_amplitude:.6g}, readout_amplitude={readout_amplitude:.6g}",
                    font=dict(size=11, family="monospace"),
                ),
            ),
            height=450,
            margin=dict(t=80),
            showlegend=False,
        )

        f_ge = None
        f_gf = None
        f_ef = None
        anharmonicity = None

        if plot:
            fig.show()
            n_peaks = len(peak_freqs)
            if n_peaks > 0:
                print("Found peaks:")
                for peak in peak_freqs:
                    print(f"  {peak:.4f}")
                print("Frequency guess:")
                f_ge = peak_freqs[-1]
                print(f"  f_ge: {f_ge:.4f} GHz")
            if n_peaks > 1:
                f_gf = peak_freqs[-2]
                print(f"  f_gf: {f_gf:.4f} GHz")
                anharmonicity = (f_gf - f_ge) * 2
            if n_peaks > 2:
                f_ef = peak_freqs[-3]
                print(f"  f_ef: {f_ef:.4f} GHz")
                anharmonicity = f_ef - f_ge
            if anharmonicity is not None:
                print(f"  anharmonicity: {anharmonicity:.4f} GHz")

        if save_image:
            viz.save_figure_image(
                fig,
                name=f"qubit_frequency_scan_{qubit}",
                width=600,
                height=450,
            )

        return Result(
            data={
                "peaks": peak_freqs,
                "frequency_guess": {
                    "f_ge": f_ge,
                    "f_gf": f_gf,
                    "f_ef": f_ef,
                    "anharmonicity": anharmonicity,
                },
                "frequency_range": frequency_range,
                "subranges": subranges,
                "readout_amplitude": readout_amplitude,
                "signals": signals,
                "amplitudes": amplitudes,
                "phases": phases,
                "fig": fig,
            }
        )

    @deprecated("Use `measure_qubit_resonance` instead.")
    def estimate_control_amplitude(
        self,
        target: str,
        *,
        frequency_range: ArrayLike,
        control_amplitude: float | None = None,
        readout_amplitude: float | None = None,
        target_rabi_rate: float = DEFAULT_RABI_FREQUENCY,
        shots: int = CALIBRATION_SHOTS,
        interval: float = DEFAULT_INTERVAL,
        plot: bool = True,
        save_image: bool = True,
    ):
        frequency_range = np.asarray(frequency_range)
        qubit_label = Target.qubit_label(target)
        if control_amplitude is None:
            control_amplitude = self.params.control_amplitude[qubit_label]
        if readout_amplitude is None:
            readout_amplitude = self.params.readout_amplitude[qubit_label]

        data = self.scan_qubit_frequencies(
            target,
            frequency_range=frequency_range,
            control_amplitude=control_amplitude,
            readout_amplitude=readout_amplitude,
            shots=shots,
            interval=interval,
            plot=plot,
            save_image=save_image,
        )["phases"]
        result = fitting.fit_sqrt_lorentzian(
            target=target,
            x=frequency_range,
            y=data,
            plot=plot,
            title="Qubit resonance fit",
        )
        rabi_rate = result["Omega"]
        estimated_amplitude = target_rabi_rate / rabi_rate * control_amplitude

        if plot:
            fig = result["fig"]
            fig.update_layout(
                title=dict(
                    text=f"Control amplitude estimation : {target}",
                    subtitle=dict(
                        text=f"readout_amplitude={readout_amplitude:.6g}",
                        font=dict(size=13, family="monospace"),
                    ),
                ),
                xaxis_title="Control frequency (GHz)",
                yaxis_title="Unwrapped phase (rad)",
                width=600,
                height=300,
                margin=dict(t=80),
            )
            fig.show()

            print("")
            print(f"Control amplitude estimation : {target}")
            print(f"  {control_amplitude:.6f} -> {rabi_rate * 1e3:.3f} MHz")
            print(f"  {estimated_amplitude:.6f} -> {target_rabi_rate * 1e3:.3f} MHz")

        if save_image:
            viz.save_figure_image(
                fig,
                name=f"control_amplitude_estimation_{target}",
                width=600,
                height=300,
            )
        return estimated_amplitude

    def measure_qubit_resonance(
        self,
        target: str,
        *,
        frequency_range: ArrayLike | None = None,
        control_amplitude: float | None = None,
        readout_amplitude: float | None = None,
        target_rabi_rate: float = DEFAULT_RABI_FREQUENCY,
        shots: int = CALIBRATION_SHOTS,
        interval: float = DEFAULT_INTERVAL,
        plot: bool = True,
        save_image: bool = True,
    ) -> Result:
        qubit_label = Target.qubit_label(target)
        qubit_frequency = self.qubits[qubit_label].frequency

        if frequency_range is None:
            frequency_range = np.arange(
                qubit_frequency - 0.1,
                qubit_frequency + 0.1,
                0.001,
            )
        else:
            frequency_range = np.asarray(frequency_range)

        if control_amplitude is None:
            control_amplitude = self.params.control_amplitude[qubit_label]
        if readout_amplitude is None:
            readout_amplitude = self.params.readout_amplitude[qubit_label]

        data = self.scan_qubit_frequencies(
            target,
            frequency_range=frequency_range,
            control_amplitude=control_amplitude,
            readout_amplitude=readout_amplitude,
            shots=shots,
            interval=interval,
            plot=plot,
            save_image=save_image,
        )
        data = np.unwrap(data["phases"])

        fit_result = fitting.fit_sqrt_lorentzian(
            target=target,
            x=frequency_range,
            y=data,
            plot=False,
            title="Qubit resonance fit",
        )

        rabi_rate = fit_result.get("Omega")
        if rabi_rate is None:
            return Result(
                data={
                    "frequency_range": frequency_range,
                    "phases": data,
                    "rabi_rate": None,
                    "estimated_amplitude": None,
                    "fig": None,
                }
            )
        estimated_amplitude = target_rabi_rate / rabi_rate * control_amplitude

        if plot:
            fig = fit_result["fig"]
            fig.update_layout(
                title=dict(
                    text=f"Control amplitude estimation : {target}",
                    subtitle=dict(
                        text=f"control_amplitude={control_amplitude:.6g}, readout_amplitude={readout_amplitude:.6g}",
                        font=dict(size=13, family="monospace"),
                    ),
                ),
                xaxis_title="Control frequency (GHz)",
                yaxis_title="Unwrapped phase (rad)",
                width=600,
                height=300,
                margin=dict(t=80),
            )
            fig.show()

        if save_image:
            viz.save_figure_image(
                fig,
                name=f"measure_qubit_resonance{target}",
                width=600,
                height=300,
            )
        return Result(
            data={
                "frequency_range": frequency_range,
                "phases": data,
                "rabi_rate": rabi_rate,
                "estimated_amplitude": estimated_amplitude,
                "fig": fig,
                **fit_result,
            }
        )

    def qubit_spectroscopy(
        self,
        target: str,
        frequency_range: ArrayLike | None = None,
        power_range: ArrayLike = np.arange(-60, 0, 5),
        readout_amplitude: float | None = None,
        readout_frequency: float | None = None,
        shots: int | None = None,
        interval: float | None = None,
        plot: bool = True,
        save_image: bool = True,
    ) -> Result:
        power_range = np.array(power_range)
        result2d = []
        for power in tqdm(power_range):
            power_linear = 10 ** (power / 10)
            amplitude = np.sqrt(power_linear)
            result1d = self.scan_qubit_frequencies(
                target,
                frequency_range=frequency_range,
                control_amplitude=amplitude,
                readout_amplitude=readout_amplitude,
                readout_frequency=readout_frequency,
                shots=shots,
                interval=interval,
                plot=False,
            )
            phases = result1d["phases"]
            result2d.append(phases)

        fig = go.Figure()
        fig.add_trace(
            go.Heatmap(
                x=result1d["frequency_range"],
                y=power_range,
                z=result2d,
                colorscale="Viridis",
                colorbar=dict(
                    title=dict(
                        text="Phase (rad)",
                        side="right",
                    )
                ),
            )
        )
        fig.update_layout(
            title=dict(
                text=f"Qubit spectroscopy : {target}",
                subtitle=dict(
                    text=f"readout_amplitude={result1d['readout_amplitude']:.6g}",
                    font=dict(
                        size=13,
                        family="monospace",
                    ),
                ),
            ),
            xaxis_title="Frequency (GHz)",
            yaxis_title="Power (dB)",
            width=600,
            height=300,
            margin=dict(t=80),
        )
        if plot:
            fig.show()

        if save_image:
            viz.save_figure_image(
                fig,
                name=f"qubit_spectroscopy_{target}",
                width=600,
                height=300,
            )

        return Result(
            data={
                "frequency_range": result1d["frequency_range"],
                "power_range": power_range,
                "data": np.array(result2d),
                "fig": fig,
            }
        )

    def measure_dispersive_shift(
        self,
        target: str,
        *,
        df: float | None = None,
        frequency_width: float | None = None,
        readout_amplitude: float | None = None,
        electrical_delay: float | None = None,
        threshold: float = 0.5,
        shots: int = CALIBRATION_SHOTS,
        interval: float = DEFAULT_INTERVAL,
        plot: bool = True,
        save_image: bool = True,
    ) -> Result:
        result_0 = self.measure_reflection_coefficient(
            target,
            df=df,
            frequency_width=frequency_width,
            readout_amplitude=readout_amplitude,
            electrical_delay=electrical_delay,
            qubit_state="0",
            shots=shots,
            interval=interval,
            plot=plot,
            save_image=False,
        )
        result_1 = self.measure_reflection_coefficient(
            target,
            df=df,
            frequency_width=frequency_width,
            readout_amplitude=readout_amplitude,
            electrical_delay=electrical_delay,
            qubit_state="1",
            shots=shots,
            interval=interval,
            plot=plot,
            save_image=False,
        )

        frequency_range = result_0["frequency_range"]
        signals_0 = result_0["reflection_coefficients"]
        signals_1 = result_1["reflection_coefficients"]
        phases_0 = np.angle(signals_0)
        phases_0 -= phases_0[0]
        phases_diff_0 = np.diff(phases_0)
        phases_diff_0[phases_diff_0 > threshold] -= 2 * np.pi
        phases_0 = np.concatenate([[0], np.cumsum(phases_diff_0)])
        phases_1 = np.angle(signals_1)
        phases_1 -= phases_1[0]
        phases_diff_1 = np.diff(phases_1)
        phases_diff_1[phases_diff_1 > threshold] -= 2 * np.pi
        phases_1 = np.concatenate([[0], np.cumsum(phases_diff_1)])
        f_0 = result_0["f_r"]
        f_1 = result_1["f_r"]
        dispersive_shift = (f_1 - f_0) / 2

        fig1 = go.Figure()
        fig1.add_scatter(
            x=frequency_range,
            y=phases_0,
            name="0",
            mode="lines+markers",
        )
        fig1.add_scatter(
            x=frequency_range,
            y=phases_1,
            name="1",
            mode="lines+markers",
        )
        fig1.add_vline(
            x=f_0,
            line_width=2,
            line_color="red",
            opacity=0.6,
        )
        fig1.add_vline(
            x=f_1,
            line_width=2,
            line_color="red",
            opacity=0.6,
        )
        fig1.add_annotation(
            xref="paper",
            yref="paper",
            x=0.95,
            y=0.95,
            text=f"χ: {dispersive_shift * 1e3:.3f} MHz",
            showarrow=False,
            bgcolor="rgba(255, 255, 255, 0.8)",
        )
        fig1.update_layout(
            title=f"Dispersive shift : {target}",
            xaxis_title="Frequency (GHz)",
            yaxis_title="Phase (rad)",
            width=600,
            height=300,
        )

        distance = np.abs(signals_1 - signals_0)
        optimal_frequency = frequency_range[np.argmax(distance)]
        fig2 = go.Figure()
        fig2.add_scatter(
            x=frequency_range,
            y=distance,
            name="State distance",
            mode="lines+markers",
        )
        fig2.add_vline(
            x=optimal_frequency,
            line_width=2,
            line_color="red",
            opacity=0.6,
        )
        fig2.add_annotation(
            xref="paper",
            yref="paper",
            x=0.95,
            y=0.95,
            text=f"f_opt: {optimal_frequency:.4f} GHz",
            showarrow=False,
            bgcolor="rgba(255, 255, 255, 0.8)",
        )
        fig2.update_layout(
            title=f"State separation : {target}",
            xaxis_title="Frequency (GHz)",
            yaxis_title="State distance",
            width=600,
            height=300,
        )

        if plot:
            fig1.show()
            fig2.show()
            print(f"f_0  : {f_0:.4f} GHz")
            print(f"f_1  : {f_1:.4f} GHz")
            print(f"χ    : {dispersive_shift * 1e3:.3f} MHz")
            print(f"f_opt: {optimal_frequency:.4f} GHz")

        if save_image:
            viz.save_figure_image(
                fig1,
                name=f"dispersive_shift_{target}",
                width=600,
                height=300,
            )

        return Result(
            data={
                "f_0": f_0,
                "f_1": f_1,
                "dispersive_shift": dispersive_shift,
                "optimal_frequency": optimal_frequency,
                "frequency_range": frequency_range,
                "signals_0": signals_0,
                "signals_1": signals_1,
                "phases_0": phases_0,
                "phases_1": phases_1,
                "fig": fig1,
            }
        )

    def find_optimal_readout_frequency(
        self,
        target: str,
        *,
        df: float | None = None,
        frequency_width: float | None = None,
        readout_amplitude: float | None = None,
        electrical_delay: float | None = None,
        shots: int = CALIBRATION_SHOTS,
        interval: float = DEFAULT_INTERVAL,
        plot: bool = True,
        save_image: bool = True,
    ) -> Result:
        if df is None:
            df = 0.0004
        if frequency_width is None:
            frequency_width = 0.02
        result_0 = self.measure_reflection_coefficient(
            target,
            df=df,
            frequency_width=frequency_width,
            readout_amplitude=readout_amplitude,
            electrical_delay=electrical_delay,
            qubit_state="0",
            shots=shots,
            interval=interval,
            plot=False,
            save_image=False,
        )
        result_1 = self.measure_reflection_coefficient(
            target,
            df=df,
            frequency_width=frequency_width,
            readout_amplitude=readout_amplitude,
            electrical_delay=electrical_delay,
            qubit_state="1",
            shots=shots,
            interval=interval,
            plot=False,
            save_image=False,
        )

        frequency_range = result_0["frequency_range"]
        signals_0 = result_0["reflection_coefficients"]
        signals_1 = result_1["reflection_coefficients"]

        distance = np.abs(signals_1 - signals_0)
        optimal_frequency = frequency_range[np.argmax(distance)]
        fig = go.Figure()
        fig.add_scatter(
            x=frequency_range,
            y=distance,
            name="State distance",
            mode="lines+markers",
        )
        fig.add_vline(
            x=optimal_frequency,
            line_width=2,
            line_color="red",
            opacity=0.6,
        )
        fig.add_annotation(
            xref="paper",
            yref="paper",
            x=0.95,
            y=0.95,
            text=f"f_opt: {optimal_frequency:.4f} GHz",
            showarrow=False,
            bgcolor="rgba(255, 255, 255, 0.8)",
        )
        fig.update_layout(
            title=f"State separation : {target}",
            xaxis_title="Frequency (GHz)",
            yaxis_title="State distance",
            width=600,
            height=300,
        )

        if plot:
            fig.show()
            print(f"f_opt: {optimal_frequency:.4f} GHz")

        if save_image:
            viz.save_figure_image(
                fig,
                name=f"optimal_readout_frequency_{target}",
                width=600,
                height=300,
            )

        return Result(
            data={
                "optimal_frequency": optimal_frequency,
                "frequency_range": frequency_range,
                "signals_0": signals_0,
                "signals_1": signals_1,
                "fig": fig,
            }
        )

    def find_optimal_readout_amplitude(
        self,
        target: str,
        *,
        amplitude_range: ArrayLike | None = None,
        shots: int = CALIBRATION_SHOTS,
        interval: float = DEFAULT_INTERVAL,
        plot: bool = True,
        save_image: bool = True,
    ) -> Result:
        if amplitude_range is None:
            amplitude_range = np.arange(0.01, 0.26, 0.01)
        else:
            amplitude_range = np.array(amplitude_range)

        buffer_0 = []
        buffer_1 = []
        for amplitude in tqdm(amplitude_range):
            result_0 = self.measure_state(
                {target: "0"},
                mode="avg",
                readout_amplitudes={target: amplitude},
                shots=shots,
                interval=interval,
            )
            result_1 = self.measure_state(
                {target: "1"},
                mode="avg",
                readout_amplitudes={target: amplitude},
                shots=shots,
                interval=interval,
            )
            buffer_0.append(result_0.data[target].kerneled)
            buffer_1.append(result_1.data[target].kerneled)
        signals_0 = np.array(buffer_0)
        signals_1 = np.array(buffer_1)

        distance = np.abs(signals_1 - signals_0)
        optimal_amplitude = amplitude_range[np.argmax(distance)]
        fig = go.Figure()
        fig.add_scatter(
            x=amplitude_range,
            y=distance,
            name="State distance",
            mode="lines+markers",
        )
        fig.add_vline(
            x=optimal_amplitude,
            line_width=2,
            line_color="red",
            opacity=0.6,
        )
        fig.add_annotation(
            xref="paper",
            yref="paper",
            x=0.95,
            y=0.95,
            text=f"amp_opt: {optimal_amplitude:.4f}",
            showarrow=False,
            bgcolor="rgba(255, 255, 255, 0.8)",
        )
        fig.update_layout(
            title=f"State separation : {target}",
            xaxis_title="Amplitude (arb. units)",
            yaxis_title="State distance",
            width=600,
            height=300,
        )

        if plot:
            viz.scatter_iq_data(
                {
                    "0": signals_0,
                    "1": signals_1,
                }
            )
            fig.show()
            print(f"amp_opt: {optimal_amplitude:.4f}")

        if save_image:
            viz.save_figure_image(
                fig,
                name=f"optimal_readout_amplitude_{target}",
                width=600,
                height=300,
            )

        return Result(
            data={
                "optimal_amplitude": optimal_amplitude,
                "amplitude_range": amplitude_range,
                "signals_0": signals_0,
                "signals_1": signals_1,
                "fig": fig,
            }
        )

    def ckp_sequence(
        self,
        target: str,
        qubit_initial_state: str | None = None,
        qubit_drive_detuning: float | None = None,
        qubit_pi_pulse: Waveform | None = None,
        qubit_drive_scale: float | None = None,
        resonator_drive_detuning: float | None = None,
        resonator_drive_amplitude: float | None = None,
        resonator_drive_duration: float | None = None,
        resonator_drive_ramptime: float | None = None,
    ) -> PulseSchedule:
        qubit = self.qubits[target].label
        resonator = self.resonators[target].label

        if qubit_initial_state is None:
            qubit_initial_state = "0"
        if qubit_drive_detuning is None:
            qubit_drive_detuning = 0.0
        if qubit_pi_pulse is None:
            qubit_pi_pulse = self.get_hpi_pulse(target).repeated(2)
        if qubit_drive_scale is None:
            qubit_drive_scale = 0.8
        if resonator_drive_detuning is None:
            resonator_drive_detuning = 0.0
        if resonator_drive_amplitude is None:
            resonator_drive_amplitude = 0.1
        if resonator_drive_duration is None:
            resonator_drive_duration = 1024
        if resonator_drive_ramptime is None:
            resonator_drive_ramptime = 32

        resonetor_drive_pulse = FlatTop(
            duration=resonator_drive_duration,
            amplitude=resonator_drive_amplitude,
            tau=resonator_drive_ramptime,
        ).detuned(resonator_drive_detuning)
        qubit_drive_pulse = (
            qubit_pi_pulse.padded(
                resonator_drive_duration,
                pad_side="left",
            )
            .scaled(qubit_drive_scale)
            .detuned(qubit_drive_detuning)
        )
        resonator_readout_pulse = self.readout(target)
        with PulseSchedule() as seq:
            if qubit_initial_state == "1":
                seq.add(qubit, qubit_pi_pulse)
            seq.barrier()
            seq.add(qubit, qubit_drive_pulse)
            seq.add(resonator, Blank(64))
            seq.add(resonator, resonetor_drive_pulse)
            seq.add(resonator, Blank(1024))
            seq.add(resonator, resonator_readout_pulse)
        return seq

    def ckp_measurement(
        self,
        target: str,
        qubit_initial_state: str,
        qubit_detuning_range: ArrayLike | None = None,
        qubit_pi_pulse: Waveform | None = None,
        qubit_drive_scale: float | None = None,
        resonator_detuning_range: ArrayLike | None = None,
        resonator_drive_amplitude: float | None = None,
        resonator_drive_duration: float | None = None,
        plot: bool = True,
        verbose: bool = False,
        save_image: bool = True,
    ) -> Result:
        if qubit_detuning_range is None:
            qubit_detuning_range = np.linspace(-0.03, 0.01, 30)
        else:
            qubit_detuning_range = np.asarray(qubit_detuning_range)
        if resonator_detuning_range is None:
            resonator_detuning_range = np.linspace(-0.01, 0.01, 30)
        else:
            resonator_detuning_range = np.asarray(resonator_detuning_range)

        qubit_label = Target.qubit_label(target)
        read_label = Target.read_label(target)
        f_qubit = self.targets[qubit_label].frequency
        f_resonator = self.targets[read_label].frequency
        qubit_frequency_range = qubit_detuning_range + f_qubit
        resonator_frequency_range = resonator_detuning_range + f_resonator

        result2d = []
        qubit_resonance_frequencies = []
        self.reset_awg_and_capunits(qubits=[qubit_label])
        for resonator_detuning in tqdm(resonator_detuning_range):
            result1d = []
            for qubit_detuning in qubit_detuning_range:
                result = self.execute(
                    self.ckp_sequence(
                        target=target,
                        qubit_initial_state=qubit_initial_state,
                        qubit_drive_scale=qubit_drive_scale,
                        qubit_pi_pulse=qubit_pi_pulse,
                        qubit_drive_detuning=qubit_detuning,
                        resonator_drive_detuning=resonator_detuning,
                        resonator_drive_duration=resonator_drive_duration,
                        resonator_drive_amplitude=resonator_drive_amplitude,
                    ),
                    reset_awg_and_capunits=False,
                )
                data = result.data[target][-1]
                result1d.append(data.kerneled)

            result1d = self.rabi_params[target].normalize(np.array(result1d))

            f0 = fitting.fit_lorentzian(
                x=qubit_frequency_range,
                y=result1d,
                plot=True if verbose else False,
            ).get("f0", np.nan)
            qubit_resonance_frequencies.append(f0)
            result2d.append(result1d)

        data = np.array(result2d)
        if qubit_initial_state == "1":
            data *= -1

        fig = go.Figure()
        fig.add_heatmap(
            z=data.T,
            x=resonator_frequency_range,
            y=qubit_frequency_range,
            colorscale="Viridis",
            colorbar=dict(
                title=dict(
                    text="Normalized signal",
                    side="right",
                ),
            ),
        )
        fig.update_layout(
            title=dict(
                text=f"CKP measurement : {target} : |{qubit_initial_state}〉",
                subtitle=dict(
                    text=f"resonator_drive_amplitude={resonator_drive_amplitude:.6g}",
                    font=dict(size=11, family="monospace"),
                ),
            ),
            xaxis_title="Resonator drive frequency (GHz)",
            yaxis_title="Qubit drive frequency (GHz)",
            width=600,
            height=400,
        )
        if plot:
            fig.show()

        if save_image:
            viz.save_figure_image(
                fig,
                name=f"ckp_measurement_{target}_{qubit_initial_state}",
                width=600,
                height=400,
            )

        qubit_resonance_frequencies = np.array(qubit_resonance_frequencies)
        fit_result = fitting.fit_lorentzian(
            x=resonator_frequency_range,
            y=qubit_resonance_frequencies,
            plot=plot,
            title=f"CKP experiment fit : {target} : |{qubit_initial_state}〉",
            xlabel="Resonator drive frequency (GHz)",
            ylabel="Qubit drive frequency (GHz)",
        )

        return Result(
            data={
                "qubit_frequency_range": qubit_frequency_range,
                "resonator_frequency_range": resonator_frequency_range,
                "qubit_detuning_range": qubit_detuning_range,
                "resonator_detuning_range": resonator_detuning_range,
                "qubit_resonance_frequencies": qubit_resonance_frequencies,
                "qubit_initial_state": qubit_initial_state,
                "data": data,
                "fit_result": fit_result,
            }
        )

    def ckp_experiment(
        self,
        target: str,
        qubit_detuning_range: ArrayLike | None = None,
        qubit_pi_pulse: Waveform | None = None,
        qubit_drive_scale: float | None = None,
        resonator_detuning_range: ArrayLike | None = None,
        resonator_drive_amplitude: float | None = None,
        resonator_drive_duration: float | None = None,
        plot: bool = True,
        verbose: bool = False,
        save_image: bool = True,
    ) -> Result:
        if resonator_drive_amplitude is None:
            resonator_drive_amplitude = self.params.get_readout_amplitude(
                Target.qubit_label(target)
            )

        if qubit_pi_pulse is None:
            duration = 128
            ramptime = 64
            calib_result = self.calibrate_default_pulse(
                target,
                pulse_type="pi",
                duration=duration,
                ramptime=ramptime,
                update_params=False,
            )
            amplitude = calib_result.data[target].calib_value
            qubit_pi_pulse = FlatTop(
                duration=duration,
                amplitude=amplitude,
                tau=ramptime,
            )

        result_0 = self.ckp_measurement(
            target=target,
            qubit_initial_state="0",
            qubit_detuning_range=qubit_detuning_range,
            qubit_pi_pulse=qubit_pi_pulse,
            qubit_drive_scale=qubit_drive_scale,
            resonator_detuning_range=resonator_detuning_range,
            resonator_drive_amplitude=resonator_drive_amplitude,
            resonator_drive_duration=resonator_drive_duration,
            plot=plot,
            verbose=verbose,
            save_image=save_image,
        )
        result_1 = self.ckp_measurement(
            target=target,
            qubit_initial_state="1",
            qubit_detuning_range=qubit_detuning_range,
            qubit_pi_pulse=qubit_pi_pulse,
            qubit_drive_scale=qubit_drive_scale,
            resonator_detuning_range=resonator_detuning_range,
            resonator_drive_amplitude=resonator_drive_amplitude,
            resonator_drive_duration=resonator_drive_duration,
            plot=plot,
            verbose=verbose,
            save_image=save_image,
        )

        x_data = result_0["resonator_frequency_range"]
        fit_result_0 = result_0["fit_result"]
        fit_result_1 = result_1["fit_result"]
        y_data_0 = result_0["qubit_resonance_frequencies"]
        y_data_1 = result_1["qubit_resonance_frequencies"]
        x_fit = np.linspace(
            x_data[0],
            x_data[-1],
            1000,
        )
        popt_0 = fit_result_0["popt"]
        popt_1 = fit_result_1["popt"]
        gamma_0 = fit_result_0["gamma"]
        gamma_1 = fit_result_1["gamma"]
        gamma = (gamma_0 + gamma_1) / 2
        A_0 = fit_result_0["A"]
        A_1 = fit_result_1["A"]
        A = (A_0 + A_1) / 2
        C_0 = fit_result_0["C"]
        C_1 = fit_result_1["C"]
        f_q = (C_0 + C_1) / 2
        y_fit_0 = fitting.func_lorentzian(x_fit, *popt_0)
        y_fit_1 = fitting.func_lorentzian(x_fit, *popt_1)
        f_r_0 = fit_result_0["f0"]
        f_r_1 = fit_result_1["f0"]
        f_r = (f_r_0 + f_r_1) / 2
        delta = f_r - f_q
        chi = (f_r_1 - f_r_0) / 2
        kappa = gamma * 2
        power = kappa * A / (8 * chi)
        n_mean = 4 * power / kappa
        n_crit = np.abs(delta / (4 * chi))

        fig = go.Figure()
        fig.add_scatter(
            x=x_fit,
            y=y_fit_0,
            name="|0⟩ fit",
            mode="lines",
            line=dict(color=COLORS[0]),
        )
        fig.add_scatter(
            x=x_data,
            y=y_data_0,
            name="|0⟩ data",
            mode="markers",
            marker=dict(color=COLORS[0]),
        )
        fig.add_scatter(
            x=x_fit,
            y=y_fit_1,
            name="|1⟩ fit",
            mode="lines",
            line=dict(color=COLORS[1]),
        )
        fig.add_scatter(
            x=x_data,
            y=y_data_1,
            name="|1⟩ data",
            mode="markers",
            marker=dict(color=COLORS[1]),
        )
        fig.add_vline(
            x=f_r_0,
            line_width=2,
            line_color="red",
            opacity=0.6,
        )
        fig.add_vline(
            x=f_r_1,
            line_width=2,
            line_color="red",
            opacity=0.6,
        )
        fig.add_annotation(
            xref="paper",
            yref="paper",
            x=0.95,
            y=0.05,
            text=f"χ : {chi * 1e3:.3f} MHz<br>"
            f"κ : {kappa * 1e3:.3f} MHz<br>"
            f"|A|² : {power * 1e3:.3f} MHz<br>",
            showarrow=False,
            bgcolor="rgba(255, 255, 255, 0.8)",
        )
        fig.update_layout(
            title=dict(
                text=f"CKP Experiment : {target}",
                subtitle=dict(
                    text=f"resonator_drive_amplitude={resonator_drive_amplitude:.6g}",
                    font=dict(size=11, family="monospace"),
                ),
            ),
            xaxis_title="Resonator drive frequency (GHz)",
            yaxis_title="Qubit drive frequency (GHz)",
            width=600,
            height=300,
        )
        if plot:
            fig.show()
            print(f"f_r_0 : {f_r_0:.6f} GHz")
            print(f"f_r_1 : {f_r_1:.6f} GHz")
            print(f"f_r   : {f_r:.6f} GHz")
            print(f"f_q   : {f_q:.6f} GHz")
            print(f"Δ     : {delta * 1e3:.3f} MHz")
            print(f"χ     : {chi * 1e3:.3f} MHz")
            print(f"κ     : {kappa * 1e3:.3f} MHz")
            print(f"|A|²  : {power * 1e3:.3f} MHz")
            print(f"n̅*    : {n_mean:.3f}")
            print(f"n_c   : {n_crit:.3f}")

        if save_image:
            viz.save_figure_image(
                fig,
                name=f"ckp_experiment_{target}",
                width=600,
                height=300,
            )

        return Result(
            data={
                "f_r_0": f_r_0,
                "f_r_1": f_r_1,
                "f_r": f_r,
                "f_q": f_q,
                "delta": delta,
                "chi": chi,
                "kappa": kappa,
                "power": power,
                "n": n_mean,
                "n_crit": n_crit,
                "result_0": result_0,
                "result_1": result_1,
            }
        )

    def characterize_1q(
        self,
        targets: Collection[str] | str | None = None,
        *,
        shots: int = CALIBRATION_SHOTS,
        interval: int = DEFAULT_INTERVAL,
        plot: bool = True,
        save_image: bool = True,
    ) -> Result:
        if targets is None:
            targets = self.qubit_labels
        elif isinstance(targets, str):
            targets = [targets]
        else:
            targets = list(targets)

        data = {
            "t1_experiment": {},
            "t2_experiment": {},
            "ramsey_experiment": {},
        }

        for target in targets:
            try:
                result = self.t1_experiment(
                    target,
                    shots=shots,
                    interval=interval,
                    plot=plot,
                    save_image=save_image,
                )
                data["t1_experiment"][target] = result.data[target]

                result = self.t2_experiment(
                    target,
                    shots=shots,
                    interval=interval,
                    plot=plot,
                    save_image=save_image,
                )
                data["t2_experiment"][target] = result.data[target]

                result = self.ramsey_experiment(
                    target,
                    shots=shots,
                    interval=interval,
                    plot=plot,
                    save_image=save_image,
                )
                data["ramsey_experiment"][target] = result.data[target]

            except Exception as e:
                print(f"Characterization failed for {target}: {e}")
                continue

        if plot:
            print()
            print("T1 (µs):")
            for target in targets:
                try:
                    t1 = data["t1_experiment"][target].t1
                    print(f"  {target}: {t1 * 1e-3:.6f}")
                except Exception:
                    print(f"  {target}: null")
            print()
            print("T2 echo (µs):")
            for target in targets:
                try:
                    t2_echo = data["t2_experiment"][target].t2
                    print(f"  {target}: {t2_echo * 1e-3:.6f}")
                except Exception:
                    print(f"  {target}: null")
            print()
            print("T2* (µs):")
            for target in targets:
                try:
                    t2_star = data["ramsey_experiment"][target].t2
                    print(f"  {target}: {t2_star * 1e-3:.6f}")
                except Exception:
                    print(f"  {target}: null")
            print()
            print("Qubit frequency (GHz):")
            for target in targets:
                try:
                    bare_freq = data["ramsey_experiment"][target].bare_freq
                    print(f"  {target}: {bare_freq:.6f}")
                except Exception:
                    print(f"  {target}: null")

        return Result(data=data)

    def characterize_2q(
        self,
        targets: Collection[str] | str | None = None,
        *,
        shots: int = CALIBRATION_SHOTS,
        interval: int = DEFAULT_INTERVAL,
        plot: bool = True,
        save_image: bool = True,
    ) -> Result:
        if targets is None:
            targets = self.edge_labels
        elif isinstance(targets, str):
            targets = [targets]
        else:
            targets = list(targets)

        data = {
            "obtain_coupling_strength": {},
        }

        for target in targets:
            try:
                pair = target.split("-")
                result = self.obtain_coupling_strength(
                    *pair,
                    shots=shots,
                    interval=interval,
                    plot=plot,
                )
                data["obtain_coupling_strength"][target] = result.data

            except Exception as e:
                print(f"Characterization failed for {target}: {e}")
                continue

        if plot:
            print()
            print("Qubit-qubit coupling strength g (MHz):")
            for target in targets:
                try:
                    g = data["obtain_coupling_strength"][target]["g"]
                    print(f"  {target}: {g * 1e3:.6f}")
                except Exception:
                    print(f"  {target}: null")
            print()
            print("ZZ coefficient ξ (kHz):")
            for target in targets:
                try:
                    xi = data["obtain_coupling_strength"][target]["xi"]
                    print(f"  {target}: {xi * 1e6:.6f}")
                except Exception:
                    print(f"  {target}: null")

        return Result(data=data)<|MERGE_RESOLUTION|>--- conflicted
+++ resolved
@@ -1265,11 +1265,7 @@
         second_rotation_axis: Literal["X", "Y"] = "Y",
         shots: int = DEFAULT_SHOTS,
         interval: float = DEFAULT_INTERVAL,
-<<<<<<< HEAD
-        rotation_frequency: float = 0.001,
-=======
         rotation_frequency: float = 0.0002, 
->>>>>>> 687fa734
         plot: bool = True,
     ) -> Result:
         if time_range is None:
