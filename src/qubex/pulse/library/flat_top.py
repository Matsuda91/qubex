from __future__ import annotations

from typing import Final, Literal

import numpy as np
from numpy.typing import ArrayLike, NDArray
from typing_extensions import TypeAlias

from ..pulse import Pulse
from .drag import Drag
from .vert_ramp import VertRamp

RampType: TypeAlias = Literal[
    "Gaussian",
    "RaisedCosine",
    "Sintegral",
    "Bump",
    "VertRamp",
]


class FlatTop(Pulse):
    """
    A class to represent a raised cosine flat-top pulse.

    Parameters
    ----------
    duration : float
        Duration of the pulse in ns.
    amplitude : float
        Amplitude of the pulse.
    tau : float
        Rise and fall time of the pulse in ns.
    beta : float, optional
        DRAG correction coefficient. Default is None.

    Examples
    --------
    >>> pulse = FlatTop(
    ...     duration=100,
    ...     amplitude=1.0,
    ...     tau=10,
    ... )

    Notes
    -----
    flat-top period = duration - 2 * tau
    """

    def __init__(
        self,
        *,
        duration: float,
        amplitude: float,
        tau: float,
        beta: float | None = None,
        type: RampType = "RaisedCosine",
        drag_coef: dict[int, float] | None = None,
        sintegral_power: int = 2,
        **kwargs,
    ):
        self.amplitude: Final = amplitude
        self.tau: Final = tau

        if duration == 0:
            values = np.array([], dtype=np.complex128)
        else:
            values = self.func(
                t=self._sampling_points(duration),
                duration=duration,
                amplitude=amplitude,
                tau=tau,
                beta=beta,
                type=type,
                drag_coef=drag_coef,
                sintegral_power=sintegral_power,
            )

        super().__init__(values, **kwargs)

    @staticmethod
    def func(
        t: ArrayLike,
        *,
        duration: float,
        amplitude: float,
        tau: float,
        beta: float | None = None,
        type: RampType = "RaisedCosine",
        drag_coef: dict[int, float] | None = None,
        sintegral_power: int = 2,
    ) -> NDArray:
        """
        Flat-top pulse function.

        Parameters
        ----------
        t : ArrayLike
            Time points at which to evaluate the pulse.
        duration : float
            Duration of the pulse in ns.
        amplitude : float
            Amplitude of the pulse.
        tau : float
            Rise and fall time of the pulse in ns.
        beta : float, optional
            DRAG correction coefficient. Default is None.
        type : RampType, optional
            Type of the pulse. Default is "RaisedCosine".

        Returns
        -------
        NDArray
            Flat-top pulse values.
        """
        t = np.asarray(t)
        T = 2 * tau
        flattime = duration - T

        if flattime < 0:
            raise ValueError("duration must be greater than `2 * tau`.")

        beta = beta or 0.0

<<<<<<< HEAD
        v_rise = Drag.func(
            t=t,
            duration=T,
            amplitude=amplitude,
            beta=beta,
            type=type,
            drag_coef=drag_coef,
            sintegral_power=sintegral_power,
        )
        v_flat = amplitude * np.ones_like(t)
        v_fall = Drag.func(
            t=t - flattime,
            duration=T,
            amplitude=amplitude,
            beta=beta,
            type=type,
            drag_coef=drag_coef,
            sintegral_power=sintegral_power,
        )
=======
        if type == "VertRamp":
            v_rise = VertRamp.func(
                t=t,
                duration=tau,
                amplitude=amplitude,
            )
            v_flat = amplitude * np.ones_like(t)
            v_fall = VertRamp.func(
                t=-(t - duration),
                duration=tau,
                amplitude=amplitude,
            )
        else:
            v_rise = Drag.func(
                t=t,
                duration=T,
                amplitude=amplitude,
                beta=beta,
                type=type,
            )
            v_flat = amplitude * np.ones_like(t)
            v_fall = Drag.func(
                t=t - flattime,
                duration=T,
                amplitude=amplitude,
                beta=beta,
                type=type,
            )
>>>>>>> 7c223f4c

        return np.where(
            (t >= 0) & (t <= duration),
            np.where(
                (t >= tau) & (t <= duration - tau),
                v_flat,
                np.where(
                    (t < tau),
                    v_rise,
                    v_fall,
                ),
            ),
            0,
        ).astype(np.complex128)<|MERGE_RESOLUTION|>--- conflicted
+++ resolved
@@ -122,27 +122,6 @@
 
         beta = beta or 0.0
 
-<<<<<<< HEAD
-        v_rise = Drag.func(
-            t=t,
-            duration=T,
-            amplitude=amplitude,
-            beta=beta,
-            type=type,
-            drag_coef=drag_coef,
-            sintegral_power=sintegral_power,
-        )
-        v_flat = amplitude * np.ones_like(t)
-        v_fall = Drag.func(
-            t=t - flattime,
-            duration=T,
-            amplitude=amplitude,
-            beta=beta,
-            type=type,
-            drag_coef=drag_coef,
-            sintegral_power=sintegral_power,
-        )
-=======
         if type == "VertRamp":
             v_rise = VertRamp.func(
                 t=t,
@@ -162,6 +141,8 @@
                 amplitude=amplitude,
                 beta=beta,
                 type=type,
+                drag_coef=drag_coef,
+                sintegral_power=sintegral_power,
             )
             v_flat = amplitude * np.ones_like(t)
             v_fall = Drag.func(
@@ -170,9 +151,9 @@
                 amplitude=amplitude,
                 beta=beta,
                 type=type,
+                drag_coef=drag_coef,
+                sintegral_power=sintegral_power,
             )
->>>>>>> 7c223f4c
-
         return np.where(
             (t >= 0) & (t <= duration),
             np.where(
