import importlib.metadata
import subprocess

<<<<<<< HEAD
VERSION = "1.3.3"
=======
VERSION = "1.3.5"
>>>>>>> f891b181


def get_version():
    try:
        commit_hash = (
            subprocess.check_output(["git", "rev-parse", "--short", "HEAD"])
            .decode("utf-8")
            .strip()
        )
        return f"{VERSION}+{commit_hash}"
    except Exception:
        return VERSION


def get_package_version(package_name: str) -> str:
    """
    Get the installed version of a specific package using the standard library.

    Parameters
    ----------
    package_name : str
        The name of the package to check.

    Returns
    -------
    str
        The installed version of the package.
    """
    try:
        version = importlib.metadata.version(package_name)
        return version
    except importlib.metadata.PackageNotFoundError:
        return f"Package '{package_name}' is not installed."<|MERGE_RESOLUTION|>--- conflicted
+++ resolved
@@ -1,11 +1,7 @@
 import importlib.metadata
 import subprocess
 
-<<<<<<< HEAD
-VERSION = "1.3.3"
-=======
 VERSION = "1.3.5"
->>>>>>> f891b181
 
 
 def get_version():
